/*
 * Copyright 2017-2020 original authors
 *
 * Licensed under the Apache License, Version 2.0 (the "License");
 * you may not use this file except in compliance with the License.
 * You may obtain a copy of the License at
 *
 * http://www.apache.org/licenses/LICENSE-2.0
 *
 * Unless required by applicable law or agreed to in writing, software
 * distributed under the License is distributed on an "AS IS" BASIS,
 * WITHOUT WARRANTIES OR CONDITIONS OF ANY KIND, either express or implied.
 * See the License for the specific language governing permissions and
 * limitations under the License.
 */
package io.micronaut.http.cookie;

import edu.umd.cs.findbugs.annotations.NonNull;

import java.time.Duration;
import java.util.Optional;

/**
 * An interface representing the configuration of a Cookie.
 *
 * @author Sergio del Amo
 * @since 1.1.0
 */
public interface CookieConfiguration {

    /**
     * @return The name of the cookie
     */
    @NonNull
    String getCookieName();

    /**
     * Gets the domain name of this Cookie.
     *
     * @return the domain name of this Cookie
     */
    Optional<String> getCookieDomain();

    /**
     * The path of the cookie. The cookie is visible to all paths below the request path on the server.
     *
     * @return The cookie path
     */
    Optional<String> getCookiePath();

    /**
     * Checks to see if this {@link Cookie} can only be accessed via HTTP.
     *
     * @return True if the cookie is HTTP only
     */
    Optional<Boolean> isCookieHttpOnly();

    /**
     * @return True if the cookie is secure
     */
    Optional<Boolean> isCookieSecure();

    /**
     * @return The max age to use for the cookie
     */
<<<<<<< HEAD
    Optional<Duration> getCookieMaxAge();
=======
    Optional<TemporalAmount> getCookieMaxAge();

    /**
     * @return return the SameSite to use for the cookie.
     */
    default Optional<SameSite> getCookieSameSite() {
        return Optional.empty();
    }
>>>>>>> bd51d335
}<|MERGE_RESOLUTION|>--- conflicted
+++ resolved
@@ -17,7 +17,7 @@
 
 import edu.umd.cs.findbugs.annotations.NonNull;
 
-import java.time.Duration;
+import java.time.temporal.TemporalAmount;
 import java.util.Optional;
 
 /**
@@ -63,9 +63,6 @@
     /**
      * @return The max age to use for the cookie
      */
-<<<<<<< HEAD
-    Optional<Duration> getCookieMaxAge();
-=======
     Optional<TemporalAmount> getCookieMaxAge();
 
     /**
@@ -74,5 +71,4 @@
     default Optional<SameSite> getCookieSameSite() {
         return Optional.empty();
     }
->>>>>>> bd51d335
 }