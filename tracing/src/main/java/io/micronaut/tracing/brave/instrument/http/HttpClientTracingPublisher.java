--- conflicted
+++ resolved
@@ -126,14 +126,10 @@
 
     private void configureSpan(Span span, String serviceName) {
         span.kind(Span.Kind.CLIENT);
-<<<<<<< HEAD
-        span.tag(AbstractOpenTracingFilter.TAG_METHOD, request.getMethodName());
-=======
         if (StringUtils.isNotEmpty(serviceName)) {
             span.remoteServiceName(serviceName);
         }
-        span.tag(AbstractOpenTracingFilter.TAG_METHOD, request.getMethod().name());
->>>>>>> bbf4349d
+        span.tag(AbstractOpenTracingFilter.TAG_METHOD, request.getMethodName());
         String path = request.getPath();
         span.tag(AbstractOpenTracingFilter.TAG_PATH, path);
     }
