--- conflicted
+++ resolved
@@ -1099,8 +1099,6 @@
                     topLevel.add(annotationMirror);
 
                     Map<CharSequence, Object> data = populateAnnotationData(element, annotationMirror, metadata, isDeclared, retentionPolicy);
-<<<<<<< HEAD
-=======
                     if (interceptorBinding != null && AnnotationUtil.ANN_INTERCEPTOR_BINDING.equals(annotationName)) {
                         interceptorBinding.members(data);
                         continue;
@@ -1116,7 +1114,6 @@
                             }
                         }
                     }
->>>>>>> 7dec4a1b
 
                     if (isDeclared) {
                         applyTransformations(listIterator, metadata, isDeclared, annotationMirror, data,
