/*
 * Copyright 2017-2018 original authors
 *
 * Licensed under the Apache License, Version 2.0 (the "License");
 * you may not use this file except in compliance with the License.
 * You may obtain a copy of the License at
 *
 * http://www.apache.org/licenses/LICENSE-2.0
 *
 * Unless required by applicable law or agreed to in writing, software
 * distributed under the License is distributed on an "AS IS" BASIS,
 * WITHOUT WARRANTIES OR CONDITIONS OF ANY KIND, either express or implied.
 * See the License for the specific language governing permissions and
 * limitations under the License.
 */

package io.micronaut.context.env;

import io.micronaut.context.exceptions.ConfigurationException;
import io.micronaut.core.util.StringUtils;
import io.micronaut.core.value.PropertyResolver;

import java.util.Optional;
import java.util.regex.Matcher;
import java.util.regex.Pattern;

/**
 * The default {@link PropertyPlaceholderResolver}.
 *
 * @author graemerocher
 * @since 1.0
 */
public class DefaultPropertyPlaceholderResolver implements PropertyPlaceholderResolver {

    /**
     * Prefix for placeholder in properties.
     */
    public static final String PREFIX = "${";

    /**
     * Suffix for placeholder in properties.
     */
    public static final String SUFFIX = "}";

    private static final Pattern DELIMITER = Pattern.compile("[^\\\\]:");
    private final PropertyResolver environment;
    private final String prefix;

    /**
     * @param environment The property resolver for the environment
     */
    public DefaultPropertyPlaceholderResolver(PropertyResolver environment) {
        this.environment = environment;
        this.prefix = PREFIX;
    }

    @Override
    public String getPrefix() {
        return this.prefix;
    }

    @Override
    public Optional<String> resolvePlaceholders(String str) {
        try {
            int i = str.indexOf(prefix);
            if (i > -1) {
                return Optional.of(resolvePlaceholders(str, i));
            }
            return Optional.of(str);
        } catch (ConfigurationException e) {
            return Optional.empty();
        }
    }

    @Override
    public String resolveRequiredPlaceholders(String str) throws ConfigurationException {
        int i = str.indexOf(prefix);
        if (i > -1) {
            return resolvePlaceholders(str, i);
        }
        return str;
    }

    private String resolvePlaceholders(String str, int startIndex) {
        StringBuilder builder = new StringBuilder(str.substring(0, startIndex));
        String restOfString = str.substring(startIndex + 2);
        int i = restOfString.indexOf('}');
        if (i > -1) {
            String expr = restOfString.substring(0, i).trim();
            if (restOfString.length() > i) {
                restOfString = restOfString.substring(i + 1);
            }
            resolveExpression(builder, str, expr);

            i = restOfString.indexOf(prefix);
            if (i > -1) {
                builder.append(resolvePlaceholders(restOfString, i));
            } else {
                builder.append(restOfString);
            }
        } else {
            throw new ConfigurationException("Incomplete placeholder definitions detected: " + str);
        }
        return builder.toString();
    }

    private void resolveExpression(StringBuilder builder, String str, String expr) {
        String defaultValue = null;
<<<<<<< HEAD
        Matcher matcher = DELIMITER.matcher(expr);
        if (matcher.find()) {
            int j = matcher.start() + 1;
            defaultValue = expr.substring(j + 1, expr.length());
=======
        int j = expr.indexOf(':');
        if (j > -1) {
            defaultValue = expr.substring(j + 1);
>>>>>>> 2efb1fb1
            expr = expr.substring(0, j);
        }
        if (environment.containsProperty(expr)) {
            String finalExpr = expr;
            builder.append(environment.getProperty(expr, String.class).orElseThrow(() -> new ConfigurationException("Could not resolve placeholder ${" + finalExpr + "} in value: " + str)));
            return;
        }
        if (expr.matches("^[\\p{Lu}_]+")) {
            String v = System.getenv(expr);
            if (StringUtils.isNotEmpty(v)) {
                builder.append(v);
                return;
            }
        }
        if (defaultValue != null) {
            matcher = DELIMITER.matcher(defaultValue);
            String value;
            if (matcher.find()) {
                StringBuilder resolved = new StringBuilder();
                resolveExpression(resolved, expr, defaultValue);
                value = resolved.toString();
            } else {
                value = defaultValue;
            }
            builder.append(value.replaceAll("\\\\:", ":"));
            return;
        }
        throw new ConfigurationException("Could not resolve placeholder ${" + expr + "} in value: " + str);
    }
}<|MERGE_RESOLUTION|>--- conflicted
+++ resolved
@@ -106,16 +106,10 @@
 
     private void resolveExpression(StringBuilder builder, String str, String expr) {
         String defaultValue = null;
-<<<<<<< HEAD
         Matcher matcher = DELIMITER.matcher(expr);
         if (matcher.find()) {
             int j = matcher.start() + 1;
-            defaultValue = expr.substring(j + 1, expr.length());
-=======
-        int j = expr.indexOf(':');
-        if (j > -1) {
             defaultValue = expr.substring(j + 1);
->>>>>>> 2efb1fb1
             expr = expr.substring(0, j);
         }
         if (environment.containsProperty(expr)) {
