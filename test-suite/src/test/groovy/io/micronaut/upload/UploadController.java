--- conflicted
+++ resolved
@@ -27,6 +27,13 @@
 import io.reactivex.Flowable;
 import io.reactivex.schedulers.Schedulers;
 import io.reactivex.subjects.PublishSubject;
+import io.micronaut.http.HttpResponse;
+import io.micronaut.http.HttpStatus;
+import io.micronaut.http.MediaType;
+import io.micronaut.http.annotation.Part;
+import io.micronaut.http.multipart.FileUpload;
+import io.micronaut.http.annotation.Controller;
+import io.micronaut.http.annotation.Post;
 import org.reactivestreams.Publisher;
 import org.reactivestreams.Subscriber;
 import org.reactivestreams.Subscription;
@@ -53,16 +60,12 @@
     }
 
     @Post(consumes = MediaType.MULTIPART_FORM_DATA)
-<<<<<<< HEAD
-    public Publisher<HttpResponse> receiveFileUpload(StreamingFileUpload data, String title) {
-=======
     public String receiveBytes(byte[] data, String title) {
         return title + ": " + data.length;
     }
 
     @Post(consumes = MediaType.MULTIPART_FORM_DATA)
-    public Publisher<HttpResponse> receiveFileUpload(FileUpload data, String title) {
->>>>>>> 708ac3ce
+    public Publisher<HttpResponse> receiveFileUpload(StreamingFileUpload data, String title) {
         return Flowable.fromPublisher(data.transferTo(title + ".json"))
                        .map(success -> success ? HttpResponse.ok( "Uploaded" ) : HttpResponse.status(HttpStatus.INTERNAL_SERVER_ERROR, "Something bad happened"));
     }
