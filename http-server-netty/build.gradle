dependencies {
    annotationProcessor project(":inject-java")

    api project(":http-server")
    api project(":core")
    api project(":http-netty")
    api dependencyVersion("netty")

    compileOnly "org.jetbrains.kotlin:kotlin-stdlib-jdk8:$kotlinVersion"

    testCompileOnly project(":inject-groovy")
    testAnnotationProcessor project(":inject-java")
    testImplementation project(":inject")
    testImplementation project(":inject-java-test")
    testImplementation project(":http-client")
<<<<<<< HEAD

=======
    testImplementation group: 'org.powermock', name: 'powermock-module-junit4', version: '2.0.5'
    testImplementation group: 'org.powermock', name: 'powermock-api-mockito2', version: '2.0.5'
    testImplementation dependencyModuleVersion("micronaut.test", "micronaut-test-spock"), {
        exclude module:'micronaut-runtime'
        exclude module:'micronaut-inject'
    }
    testImplementation 'io.micronaut.xml:micronaut-jackson-xml:1.0.0', {
        exclude module:'micronaut-inject'
        exclude module:'micronaut-http'
    }
>>>>>>> 04f5876e
    testImplementation dependencyModuleVersion("groovy", "groovy-json")
    testImplementation dependencyModuleVersion("groovy", "groovy-templates")
    testImplementation dependencyVersion("rxjava2")
    testImplementation dependencyVersion("reactor")
    testImplementation(dependencyModuleVersion("netty", "netty-transport-native-epoll") + ":linux-x86_64")
    testImplementation(dependencyModuleVersion("netty", "netty-transport-native-kqueue") + ":osx-x86_64")
}

//tasks.withType(Test) {
//    testLogging {
//        showStandardStreams = true
//        exceptionFormat = 'full'
//    }
//}<|MERGE_RESOLUTION|>--- conflicted
+++ resolved
@@ -13,9 +13,7 @@
     testImplementation project(":inject")
     testImplementation project(":inject-java-test")
     testImplementation project(":http-client")
-<<<<<<< HEAD
 
-=======
     testImplementation group: 'org.powermock', name: 'powermock-module-junit4', version: '2.0.5'
     testImplementation group: 'org.powermock', name: 'powermock-api-mockito2', version: '2.0.5'
     testImplementation dependencyModuleVersion("micronaut.test", "micronaut-test-spock"), {
@@ -26,7 +24,6 @@
         exclude module:'micronaut-inject'
         exclude module:'micronaut-http'
     }
->>>>>>> 04f5876e
     testImplementation dependencyModuleVersion("groovy", "groovy-json")
     testImplementation dependencyModuleVersion("groovy", "groovy-templates")
     testImplementation dependencyVersion("rxjava2")
