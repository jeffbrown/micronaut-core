--- conflicted
+++ resolved
@@ -15,15 +15,9 @@
  */
 
 /**
-<<<<<<< HEAD
- * Netty encoders for Micronaut.
- *
- * @author Sergio del Amo
-=======
  * Netty encoders for the Server.
  *
  * @author graemerocher
->>>>>>> acfe8478
  * @since 1.0
  */
 package io.micronaut.http.server.netty.encoders;