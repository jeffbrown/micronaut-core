--- conflicted
+++ resolved
@@ -994,28 +994,18 @@
             AnnotationValue<?>[] interceptorTypeReferences) {
         AopProxyWriter proxyWriter = (AopProxyWriter) aopProxyWriter
         if (proxyWriter == null) {
-
-<<<<<<< HEAD
-            proxyWriter = new AopProxyWriter(
-                    (BeanDefinitionWriter) getBeanWriter(),
-                    aopSettings,
-                    configurationMetadataBuilder,
-                    groovyVisitorContext,
-                    interceptorTypeReferences
-            )
-=======
             if (getBeanWriter() instanceof BeanDefinitionWriter) {
                 proxyWriter = new AopProxyWriter(
                         (BeanDefinitionWriter) getBeanWriter(),
                         aopSettings,
                         configurationMetadataBuilder,
+                        groovyVisitorContext,
                         interceptorTypeReferences
                 )
             } else {
                 // Unexpected: should be unreachable
                 throw new IllegalStateException("Internal Error: bean writer not an instance of BeanDefinitionWriter")
             }
->>>>>>> 640916ef
 
             populateProxyWriterConstructor(concreteClassElement, proxyWriter, concreteClassElement.primaryConstructor.orElse(null))
             String beanDefinitionName = getBeanWriter().getBeanDefinitionName()
