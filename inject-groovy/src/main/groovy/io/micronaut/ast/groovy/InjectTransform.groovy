/*
 * Copyright 2017-2019 original authors
 *
 * Licensed under the Apache License, Version 2.0 (the "License");
 * you may not use this file except in compliance with the License.
 * You may obtain a copy of the License at
 *
 * http://www.apache.org/licenses/LICENSE-2.0
 *
 * Unless required by applicable law or agreed to in writing, software
 * distributed under the License is distributed on an "AS IS" BASIS,
 * WITHOUT WARRANTIES OR CONDITIONS OF ANY KIND, either express or implied.
 * See the License for the specific language governing permissions and
 * limitations under the License.
 */
package io.micronaut.ast.groovy

import groovy.transform.CompileDynamic
import io.micronaut.aop.Adapter
import io.micronaut.ast.groovy.utils.AstClassUtils
import io.micronaut.ast.groovy.utils.ExtendedParameter
import io.micronaut.context.annotation.Property
import io.micronaut.context.annotation.PropertySource
import io.micronaut.core.annotation.AnnotationClassValue
import io.micronaut.core.annotation.AnnotationValue
import io.micronaut.core.reflect.ClassUtils
import io.micronaut.core.util.CollectionUtils
import io.micronaut.core.util.StringUtils
import io.micronaut.inject.annotation.DefaultAnnotationMetadata
import io.micronaut.inject.configuration.ConfigurationMetadata
import io.micronaut.inject.configuration.PropertyMetadata
import io.micronaut.inject.writer.DirectoryClassWriterOutputVisitor
import io.micronaut.inject.writer.GeneratedFile

import javax.inject.Named
import javax.lang.model.element.ExecutableElement
import javax.lang.model.element.VariableElement
import java.util.concurrent.TimeUnit
import java.util.concurrent.atomic.AtomicInteger
import java.util.function.Function
import static org.codehaus.groovy.ast.ClassHelper.makeCached
import static org.codehaus.groovy.ast.tools.GeneralUtils.getGetterName
import static org.codehaus.groovy.ast.tools.GeneralUtils.getSetterName

import groovy.transform.CompilationUnitAware
import groovy.transform.CompileStatic
import groovy.transform.PackageScope
import io.micronaut.aop.Around
import io.micronaut.aop.Interceptor
import io.micronaut.aop.Introduction
import io.micronaut.aop.writer.AopProxyWriter
import io.micronaut.ast.groovy.annotation.GroovyAnnotationMetadataBuilder
import io.micronaut.ast.groovy.config.GroovyConfigurationMetadataBuilder
import io.micronaut.ast.groovy.utils.AstAnnotationUtils
import io.micronaut.ast.groovy.utils.AstGenericUtils
import io.micronaut.ast.groovy.utils.AstMessageUtils
import io.micronaut.ast.groovy.utils.InMemoryByteCodeGroovyClassLoader
import io.micronaut.ast.groovy.utils.PublicAbstractMethodVisitor
import io.micronaut.ast.groovy.utils.PublicMethodVisitor
import io.micronaut.context.annotation.Bean
import io.micronaut.context.annotation.Configuration
import io.micronaut.context.annotation.ConfigurationBuilder
import io.micronaut.context.annotation.ConfigurationReader
import io.micronaut.context.annotation.Context
import io.micronaut.context.annotation.Executable
import io.micronaut.context.annotation.Factory
import io.micronaut.context.annotation.Value
import io.micronaut.core.annotation.AnnotationMetadata
import io.micronaut.core.annotation.Internal
import io.micronaut.core.naming.NameUtils
import io.micronaut.core.util.ArrayUtils
import io.micronaut.core.value.OptionalValues
import io.micronaut.inject.annotation.AnnotationMetadataReference
import io.micronaut.inject.configuration.ConfigurationMetadataBuilder
import io.micronaut.inject.processing.ProcessedTypes
import io.micronaut.inject.writer.BeanConfigurationWriter
import io.micronaut.inject.writer.BeanDefinitionReferenceWriter
import io.micronaut.inject.writer.BeanDefinitionVisitor
import io.micronaut.inject.writer.BeanDefinitionWriter
import io.micronaut.inject.writer.ClassWriterOutputVisitor
import io.micronaut.inject.writer.ExecutableMethodWriter
import org.codehaus.groovy.ast.ASTNode
import org.codehaus.groovy.ast.AnnotatedNode
import org.codehaus.groovy.ast.AnnotationNode
import org.codehaus.groovy.ast.ClassCodeVisitorSupport
import org.codehaus.groovy.ast.ClassHelper
import org.codehaus.groovy.ast.ClassNode
import org.codehaus.groovy.ast.ConstructorNode
import org.codehaus.groovy.ast.FieldNode
import org.codehaus.groovy.ast.GenericsType
import org.codehaus.groovy.ast.InnerClassNode
import org.codehaus.groovy.ast.MethodNode
import org.codehaus.groovy.ast.ModuleNode
import org.codehaus.groovy.ast.PackageNode
import org.codehaus.groovy.ast.Parameter
import org.codehaus.groovy.ast.PropertyNode
import org.codehaus.groovy.ast.expr.ClassExpression
import org.codehaus.groovy.ast.expr.Expression
import org.codehaus.groovy.ast.expr.ListExpression
import org.codehaus.groovy.ast.tools.GenericsUtils
import org.codehaus.groovy.control.CompilationUnit
import org.codehaus.groovy.control.CompilePhase
import org.codehaus.groovy.control.SourceUnit
import org.codehaus.groovy.control.io.StringReaderSource
import org.codehaus.groovy.control.messages.SyntaxErrorMessage
import org.codehaus.groovy.syntax.SyntaxException
import org.codehaus.groovy.transform.ASTTransformation
import org.codehaus.groovy.transform.GroovyASTTransformation

import javax.inject.Inject
import javax.inject.Provider
import javax.inject.Scope
import java.lang.reflect.Modifier

/**
 * An AST transformation that produces metadata for use by the injection container
 *
 * @author Graeme Rocher
 * @since 1.0
 */
@CompileStatic
// IMPORTANT NOTE: This transform runs in phase CANONICALIZATION so it runs after TypeElementVisitorTransform
@GroovyASTTransformation(phase = CompilePhase.CANONICALIZATION)
class InjectTransform implements ASTTransformation, CompilationUnitAware {

    public static final String ANN_VALID = "javax.validation.Valid"
    public static final String ANN_CONSTRAINT = "javax.validation.Constraint"

    CompilationUnit unit
    ConfigurationMetadataBuilder<ClassNode> configurationMetadataBuilder

    @Override
    void visit(ASTNode[] nodes, SourceUnit source) {
        configurationMetadataBuilder = new GroovyConfigurationMetadataBuilder(source)
        ModuleNode moduleNode = source.getAST()
        Map<AnnotatedNode, BeanDefinitionVisitor> beanDefinitionWriters = [:]
        File classesDir = source.configuration.targetDirectory
        DirectoryClassWriterOutputVisitor outputVisitor = new DirectoryClassWriterOutputVisitor(
                classesDir
        )
        List<ClassNode> classes = moduleNode.getClasses()
        if (classes.size() == 1) {
            ClassNode classNode = classes[0]
            if (classNode.nameWithoutPackage == 'package-info') {
                PackageNode packageNode = classNode.getPackage()
                if (AstAnnotationUtils.hasStereotype(source, packageNode, Configuration)) {
                    BeanConfigurationWriter writer = new BeanConfigurationWriter(classNode.packageName, AstAnnotationUtils.getAnnotationMetadata(source, packageNode))
                    try {
                        writer.accept(outputVisitor)
                        outputVisitor.finish()
                    } catch (Throwable e) {
                        AstMessageUtils.error(source, classNode, "Error generating bean configuration for package-info class [${classNode.name}]: $e.message")
                    }
                }

                return
            }
        }

        for (ClassNode classNode in classes) {
            if ((classNode instanceof InnerClassNode && !Modifier.isStatic(classNode.getModifiers()))) {
                continue
            } else {
                if (classNode.isInterface()) {
                    if (AstAnnotationUtils.hasStereotype(source, classNode, InjectVisitor.INTRODUCTION_TYPE)) {
                        InjectVisitor injectVisitor = new InjectVisitor(source, classNode, configurationMetadataBuilder)
                        injectVisitor.visitClass(classNode)
                        beanDefinitionWriters.putAll(injectVisitor.beanDefinitionWriters)
                    }
                } else {
                    InjectVisitor injectVisitor = new InjectVisitor(source, classNode, configurationMetadataBuilder)
                    injectVisitor.visitClass(classNode)
                    beanDefinitionWriters.putAll(injectVisitor.beanDefinitionWriters)
                }
            }
        }

        boolean defineClassesInMemory = source.classLoader instanceof InMemoryByteCodeGroovyClassLoader
        Map<String, ByteArrayOutputStream> classStreams = null

        for (entry in beanDefinitionWriters) {
            BeanDefinitionVisitor beanDefWriter = entry.value
            String beanTypeName = beanDefWriter.beanTypeName
            AnnotatedNode beanClassNode = entry.key
            try {
                String beanDefinitionName = beanDefWriter.beanDefinitionName

                if (beanClassNode instanceof ClassNode) {
                    ClassNode cn = (ClassNode) beanClassNode
                    ClassNode providerType = AstGenericUtils.resolveInterfaceGenericType(cn, Provider.class)

                    if (providerType != null) {
                        beanTypeName = providerType.name
                    }
                }

                BeanDefinitionReferenceWriter beanReferenceWriter = new BeanDefinitionReferenceWriter(
                        beanTypeName,
                        beanDefinitionName,
                        beanDefWriter.annotationMetadata
                )

                beanReferenceWriter.setRequiresMethodProcessing(beanDefWriter.requiresMethodProcessing())
                beanReferenceWriter.setContextScope(AstAnnotationUtils.hasStereotype(source, beanClassNode, Context))
                beanDefWriter.visitBeanDefinitionEnd()
                if (classesDir != null) {
                    beanReferenceWriter.accept(outputVisitor)
                    beanDefWriter.accept(outputVisitor)
                } else if (source.source instanceof StringReaderSource && defineClassesInMemory) {
                    if (classStreams == null) {
                        classStreams = [:]
                    }
                    ClassWriterOutputVisitor visitor = new ClassWriterOutputVisitor() {
                        @Override
                        OutputStream visitClass(String classname) throws IOException {
                            ByteArrayOutputStream stream = new ByteArrayOutputStream()
                            classStreams.put(classname, stream)
                            return stream
                        }

                        @Override
                        void visitServiceDescriptor(String type, String classname) {
                            // no-op
                        }

                        @Override
                        Optional<File> visitMetaInfFile(String path) throws IOException {
                            return Optional.empty()
                        }

                        @Override
                        Optional<GeneratedFile> visitGeneratedFile(String path) {
                            return Optional.empty()
                        }

                        @Override
                        void finish() {
                            // no-op
                        }
                    }
                    beanReferenceWriter.accept(visitor)
                    beanDefWriter.accept(visitor)

                }


            } catch (Throwable e) {
                AstMessageUtils.error(source, beanClassNode, "Error generating bean definition class for dependency injection of class [${beanTypeName}]: $e.message")
                e.printStackTrace(System.err)
            }
        }
        if (!beanDefinitionWriters.isEmpty()) {

            try {
                outputVisitor.finish()

            } catch (Throwable e) {
                AstMessageUtils.error(source, moduleNode, "Error generating META-INF/services files: $e.message")
                if (e.message == null) {
                    e.printStackTrace(System.err)
                }
            }
        }

        if (classStreams != null) {
            // for testing try to load them into current classloader
            InMemoryByteCodeGroovyClassLoader classLoader = (InMemoryByteCodeGroovyClassLoader) source.classLoader

            if (defineClassesInMemory) {

                if (classLoader != null) {
                    for (streamEntry in classStreams) {
                        classLoader.addClass(streamEntry.key, streamEntry.value.toByteArray())
                    }
                }
            }
        }

        AstAnnotationUtils.invalidateCache()
    }

    @Override
    void setCompilationUnit(CompilationUnit unit) {
        this.unit = unit
    }

    private static class InjectVisitor extends ClassCodeVisitorSupport {
        public static final String AROUND_TYPE = "io.micronaut.aop.Around"
        public static final String INTRODUCTION_TYPE = "io.micronaut.aop.Introduction"
        final SourceUnit sourceUnit
        final ClassNode concreteClass
        final AnnotationMetadata annotationMetadata
        final boolean isConfigurationProperties
        final boolean isFactoryClass
        final boolean isExecutableType
        final boolean isAopProxyType
        final OptionalValues<Boolean> aopSettings
        final ConfigurationMetadataBuilder<ClassNode> configurationMetadataBuilder
        ConfigurationMetadata configurationMetadata

        final Map<AnnotatedNode, BeanDefinitionVisitor> beanDefinitionWriters = [:]
        private BeanDefinitionVisitor beanWriter
        BeanDefinitionVisitor aopProxyWriter
        final AtomicInteger adaptedMethodIndex = new AtomicInteger(0)

        InjectVisitor(SourceUnit sourceUnit, ClassNode targetClassNode, ConfigurationMetadataBuilder<ClassNode> configurationMetadataBuilder) {
            this(sourceUnit, targetClassNode, null, configurationMetadataBuilder)
        }

        InjectVisitor(SourceUnit sourceUnit, ClassNode targetClassNode, Boolean configurationProperties, ConfigurationMetadataBuilder<ClassNode> configurationMetadataBuilder) {
            this.sourceUnit = sourceUnit
            this.configurationMetadataBuilder = configurationMetadataBuilder
            this.concreteClass = targetClassNode
            def annotationMetadata = AstAnnotationUtils.getAnnotationMetadata(sourceUnit, targetClassNode)
            this.annotationMetadata = annotationMetadata
            this.isFactoryClass = annotationMetadata.hasStereotype(Factory)
            this.isAopProxyType = annotationMetadata.hasStereotype(AROUND_TYPE) && !targetClassNode.isAbstract()
            this.aopSettings = isAopProxyType ? annotationMetadata.getValues(AROUND_TYPE, Boolean.class) : OptionalValues.<Boolean> empty()
            this.isExecutableType = isAopProxyType || annotationMetadata.hasStereotype(Executable)
            this.isConfigurationProperties = configurationProperties != null ? configurationProperties : annotationMetadata.hasDeclaredStereotype(ConfigurationReader)
            if (isConfigurationProperties) {
                this.configurationMetadata = configurationMetadataBuilder.visitProperties(
                        concreteClass,
                        null
                )
            }

            if (isAopProxyType && Modifier.isFinal(targetClassNode.modifiers)) {
                addError("Cannot apply AOP advice to final class. Class must be made non-final to support proxying: " + targetClassNode.name, targetClassNode)
            } else if (isFactoryClass || isConfigurationProperties || annotationMetadata.hasStereotype(Bean, Scope)) {
                defineBeanDefinition(concreteClass)
            }
        }

        BeanDefinitionVisitor getBeanWriter() {
            if (this.beanWriter == null) {
                defineBeanDefinition(concreteClass)
            }
            return beanWriter
        }

        @Override
        void addError(String msg, ASTNode expr) {
            SourceUnit source = getSourceUnit()
            source.getErrorCollector().addError(
                    new SyntaxErrorMessage(new SyntaxException(msg + '\n', expr.getLineNumber(), expr.getColumnNumber(), expr.getLastLineNumber(), expr.getLastColumnNumber()), source)
            )
        }

        @Override
        void visitClass(ClassNode node) {
            AnnotationMetadata annotationMetadata = AstAnnotationUtils.getAnnotationMetadata(sourceUnit, node)
            if (annotationMetadata.hasStereotype(INTRODUCTION_TYPE)) {
                String packageName = node.packageName
                String beanClassName = node.nameWithoutPackage

                Object[] aroundInterceptors = annotationMetadata
                        .getAnnotationNamesByStereotype(AROUND_TYPE)
                        .toArray()
                Object[] introductionInterceptors = annotationMetadata
                        .getAnnotationNamesByStereotype(Introduction.class)
                        .toArray()

                Object[] interceptorTypes = ArrayUtils.concat(aroundInterceptors, introductionInterceptors)
                String[] interfaceTypes = annotationMetadata.getValue(Introduction.class, "interfaces", String[].class).orElse(new String[0])

                boolean isInterface = node.isInterface()
                AopProxyWriter aopProxyWriter = new AopProxyWriter(
                        packageName,
                        beanClassName,
                        isInterface,
                        annotationMetadata,
                        interfaceTypes,
                        interceptorTypes)
                populateProxyWriterConstructor(node, aopProxyWriter)
                beanDefinitionWriters.put(node, aopProxyWriter)
                visitIntroductionTypePublicMethods(aopProxyWriter, node)
                if (ArrayUtils.isNotEmpty(interfaceTypes)) {
                    List<AnnotationNode> annotationNodes = node.annotations
                    Set<ClassNode> interfacesToVisit = []

                    populateIntroducedInterfaces(annotationNodes, interfacesToVisit)

                    if (!interfacesToVisit.isEmpty()) {
                        for (itce in interfacesToVisit) {
                            visitIntroductionTypePublicMethods(aopProxyWriter, itce)
                        }
                    }
                }

                if (!isInterface) {
                    node.visitContents(this)
                }
            } else {
                ClassNode superClass = node.getSuperClass()
                List<ClassNode> superClasses = []
                while (superClass != null) {
                    superClasses.add(superClass)
                    superClass = superClass.getSuperClass()
                }
                superClasses = superClasses.reverse()
                for (classNode in superClasses) {
                    if (classNode.name != ClassHelper.OBJECT_TYPE.name && classNode.name != GroovyObjectSupport.name && classNode.name != Script.name) {
                        classNode.visitContents(this)
                    }
                }
                super.visitClass(node)
            }
        }

        private void populateIntroducedInterfaces(List<AnnotationNode> annotationNodes, Set<ClassNode> interfacesToVisit) {
            for (ann in annotationNodes) {
                if (ann.classNode.name == Introduction.class.getName()) {
                    Expression expression = ann.getMember("interfaces")
                    if (expression instanceof ClassExpression) {
                        interfacesToVisit.add(((ClassExpression) expression).type)
                    } else if (expression instanceof ListExpression) {
                        ListExpression list = (ListExpression) expression
                        for (expr in list.expressions) {
                            if (expr instanceof ClassExpression) {
                                interfacesToVisit.add(((ClassExpression) expr).type)
                            }
                        }
                    }
                } else if (AstAnnotationUtils.hasStereotype(sourceUnit, ann.classNode, Introduction)) {
                    populateIntroducedInterfaces(ann.classNode.annotations, interfacesToVisit)
                }
            }
        }

        protected void visitIntroductionTypePublicMethods(AopProxyWriter aopProxyWriter, ClassNode node) {
            AnnotationMetadata typeAnnotationMetadata = aopProxyWriter.getAnnotationMetadata()
            SourceUnit source = this.sourceUnit
            PublicMethodVisitor publicMethodVisitor = new PublicAbstractMethodVisitor(source) {

                @Override
                void accept(ClassNode classNode, MethodNode methodNode) {
                    Map<String, Object> targetMethodParamsToType = [:]
                    Map<String, AnnotationMetadata> targetAnnotationMetadata = [:]
                    Map<String, Map<String, Object>> targetMethodGenericTypeMap = [:]

                    Map<String, ClassNode> boundTypes = AstGenericUtils.createGenericsSpec(classNode)

                    if (!classNode.isPrimaryClassNode()) {
                        AstGenericUtils.createGenericsSpec(methodNode, boundTypes)
                    }
                    Object resolvedReturnType = AstGenericUtils.resolveTypeReference(methodNode.returnType, boundTypes)
                    Map<String, Object> resolvedGenericTypes = AstGenericUtils.buildGenericTypeInfo(
                            methodNode.returnType,
                            boundTypes
                    )
                    populateParameterData(
                        methodNode,
                        targetMethodParamsToType,
                        targetAnnotationMetadata,
                        targetMethodGenericTypeMap)


                    AnnotationMetadata annotationMetadata
                    if (AstAnnotationUtils.isAnnotated(methodNode) || AstAnnotationUtils.hasAnnotation(methodNode, Override)) {
                        annotationMetadata = AstAnnotationUtils.getAnnotationMetadata(source, node, methodNode)
                    } else {
                        annotationMetadata = new AnnotationMetadataReference(
                                aopProxyWriter.getBeanDefinitionName() + BeanDefinitionReferenceWriter.REF_SUFFIX,
                                typeAnnotationMetadata
                        )
                    }
                    aopProxyWriter.visitAroundMethod(
                            AstGenericUtils.resolveTypeReference(methodNode.declaringClass),
                            resolveReturnType(classNode, methodNode, boundTypes),
                            resolvedReturnType,
                            resolvedGenericTypes,
                            methodNode.name,
                            targetMethodParamsToType,
                            targetAnnotationMetadata,
                            targetMethodGenericTypeMap,
                            annotationMetadata
                    )
                }


            }
            publicMethodVisitor.accept(node)
        }

        private Object resolveReturnType(ClassNode classNode, MethodNode methodNode, Map<String, ClassNode> boundTypes) {
            boolean isPrimaryClassNode = classNode.isPrimaryClassNode()
            ClassNode returnType = methodNode.returnType
            if (isPrimaryClassNode || classNode.genericsTypes) {
                if (!isPrimaryClassNode && returnType.isArray()) {
                    Map<String, ClassNode> genericSpec = AstGenericUtils.createGenericsSpec(classNode.redirect())
                    return AstGenericUtils.resolveTypeReference(returnType, genericSpec)
                } else {

                    return AstGenericUtils.resolveTypeReference(returnType)
                }
            } else {
                return AstGenericUtils.resolveTypeReference(returnType, boundTypes)
            }
        }

        @Override
        protected void visitConstructorOrMethod(MethodNode methodNode, boolean isConstructor) {
            if (methodNode.isSynthetic() || methodNode.name.contains('$')) return

            String methodName = methodNode.name
            ClassNode declaringClass = methodNode.declaringClass
            AnnotationMetadata methodAnnotationMetadata = AstAnnotationUtils.getAnnotationMetadata(sourceUnit, methodNode)
            if (isFactoryClass && !isConstructor && methodAnnotationMetadata.hasDeclaredStereotype(Bean, Scope)) {
                methodAnnotationMetadata = new GroovyAnnotationMetadataBuilder(sourceUnit).buildForParent(methodNode.returnType, methodNode, true)
                if (annotationMetadata.hasDeclaredStereotype(Around)) {
                    visitExecutableMethod(declaringClass, methodNode, methodAnnotationMetadata, methodName, methodNode.isPublic())
                }

                ClassNode producedType = methodNode.returnType
                String beanDefinitionPackage = concreteClass.packageName
                String upperCaseMethodName = NameUtils.capitalize(methodNode.getName())
                String factoryMethodBeanDefinitionName =
                        beanDefinitionPackage + '.$' + concreteClass.nameWithoutPackage + '$' + upperCaseMethodName + "Definition"

                BeanDefinitionWriter beanMethodWriter = new BeanDefinitionWriter(
                        producedType.packageName,
                        producedType.nameWithoutPackage,
                        factoryMethodBeanDefinitionName,
                        producedType.name,
                        producedType.isInterface(),
                        methodAnnotationMetadata
                )

                ClassNode returnType = methodNode.getReturnType()
                Map<String, ClassNode> genericsSpec = AstGenericUtils.createGenericsSpec(returnType)
                if (genericsSpec) {
                    Map<String, Object> boundTypes = [:]
                    GenericsType[] genericsTypes = returnType.redirect().getGenericsTypes()
                    Map<String, Map<String, Object>> typeArguments = [:]
                    for (gt in genericsTypes) {
                        ClassNode cn = genericsSpec[gt.name]
                        boundTypes.put(gt.name, AstGenericUtils.resolveTypeReference(cn))
                    }

                    typeArguments.put(AstGenericUtils.resolveTypeReference(returnType).toString(), boundTypes)
                    populateTypeArguments(returnType, typeArguments)
                    beanMethodWriter.visitTypeArguments(typeArguments)
                }

                Map<String, Object> paramsToType = [:]
                Map<String, AnnotationMetadata> argumentAnnotationMetadata = [:]
                Map<String, Map<String, Object>> genericTypeMap = [:]
                populateParameterData(methodNode, paramsToType, argumentAnnotationMetadata, genericTypeMap)

                beanMethodWriter.visitBeanFactoryMethod(
                        AstGenericUtils.resolveTypeReference(concreteClass),
                        AstGenericUtils.resolveTypeReference(producedType),
                        methodName,
                        methodAnnotationMetadata,
                        paramsToType,
                        argumentAnnotationMetadata,
                        genericTypeMap
                )

                if (methodAnnotationMetadata.hasStereotype(AROUND_TYPE)) {

                    if (Modifier.isFinal(returnType.modifiers)) {
                        addError(
                                "Cannot apply AOP advice to final class. Class must be made non-final to support proxying: $methodNode",
                                methodNode
                        )
                        return
                    }

                    Object[] interceptorTypeReferences = methodAnnotationMetadata.getAnnotationNamesByStereotype(Around).toArray()
                    OptionalValues<Boolean> aopSettings = methodAnnotationMetadata.getValues(AROUND_TYPE, Boolean)
                    Map<CharSequence, Object> finalSettings = [:]
                    for (key in aopSettings) {
                        finalSettings.put(key, aopSettings.get(key).get())
                    }
                    finalSettings.put(Interceptor.PROXY_TARGET, true)

                    AopProxyWriter proxyWriter = new AopProxyWriter(
                            beanMethodWriter,
                            OptionalValues.of(Boolean.class, finalSettings),
                            interceptorTypeReferences)
                    if (producedType.isInterface()) {
                        proxyWriter.visitBeanDefinitionConstructor(
                                AnnotationMetadata.EMPTY_METADATA,
                                false
                        )
                    } else {
                        populateProxyWriterConstructor(producedType, proxyWriter)
                    }
                    SourceUnit source = this.sourceUnit
                    new PublicMethodVisitor(source) {
                        @Override
                        void accept(ClassNode classNode, MethodNode targetBeanMethodNode) {
                            Map<String, Object> targetMethodParamsToType = [:]
                            Map<String, AnnotationMetadata> targetAnnotationMetadata = [:]
                            Map<String, Map<String, Object>> targetMethodGenericTypeMap = [:]
                            Map<String, ClassNode> boundTypes = AstGenericUtils.createGenericsSpec(classNode)
                            Object resolvedReturnType = AstGenericUtils.resolveTypeReference(targetBeanMethodNode.returnType, boundTypes)
                            Object returnTypeReference = resolveReturnType(classNode, targetBeanMethodNode, boundTypes)
                            Map<String, Object> resolvedGenericTypes = AstGenericUtils.buildGenericTypeInfo(
                                    targetBeanMethodNode.returnType,
                                    boundTypes
                            )

                            populateParameterData(
                                targetBeanMethodNode,
                                targetMethodParamsToType,
                                targetAnnotationMetadata,
                                targetMethodGenericTypeMap)
                            AnnotationMetadata annotationMetadata
                            if (AstAnnotationUtils.isAnnotated(methodNode)) {
                                annotationMetadata = AstAnnotationUtils.getAnnotationMetadata(source, methodNode, targetBeanMethodNode)
                            } else {
                                annotationMetadata = new AnnotationMetadataReference(
                                        beanMethodWriter.getBeanDefinitionName() + BeanDefinitionReferenceWriter.REF_SUFFIX,
                                        methodAnnotationMetadata
                                )
                            }

                            ExecutableMethodWriter writer = beanMethodWriter.visitExecutableMethod(
                                    AstGenericUtils.resolveTypeReference(targetBeanMethodNode.declaringClass),
                                    returnTypeReference,
                                    resolvedReturnType,
                                    resolvedGenericTypes,
                                    targetBeanMethodNode.name,
                                    targetMethodParamsToType,
                                    targetAnnotationMetadata,
                                    targetMethodGenericTypeMap,
                                    annotationMetadata
                            )

                            proxyWriter.visitAroundMethod(
                                    AstGenericUtils.resolveTypeReference(targetBeanMethodNode.declaringClass),
                                    returnTypeReference,
                                    resolvedReturnType,
                                    resolvedGenericTypes,
                                    targetBeanMethodNode.name,
                                    targetMethodParamsToType,
                                    targetAnnotationMetadata,
                                    targetMethodGenericTypeMap,
                                    new AnnotationMetadataReference(writer.getClassName(), annotationMetadata)
                            )
                        }
                    }.accept(returnType)
                    beanDefinitionWriters.put(new AnnotatedNode(), proxyWriter)

                }
                Optional<String> preDestroy = methodAnnotationMetadata.getValue(Bean, "preDestroy", String.class)
                if (preDestroy.isPresent()) {
                    String destroyMethodName = preDestroy.get()
                    MethodNode destroyMethod = producedType.getMethod(destroyMethodName)
                    if (destroyMethod != null) {
                        beanMethodWriter.visitPreDestroyMethod(
                                destroyMethod.declaringClass.name,
                                AstGenericUtils.resolveTypeReference(destroyMethod.returnType, genericsSpec),
                                destroyMethodName
                        )
                    } else {
                        addError("@Bean method defines a preDestroy method that does not exist or is not public: $destroyMethodName", methodNode )
                    }
                }
                beanDefinitionWriters.put(methodNode, beanMethodWriter)
            } else if (methodAnnotationMetadata.hasStereotype(Inject.name, ProcessedTypes.POST_CONSTRUCT, ProcessedTypes.PRE_DESTROY)) {
                defineBeanDefinition(concreteClass)

                if (!isConstructor) {
                    if (!methodNode.isStatic() && !methodNode.isAbstract()) {
                        boolean isParent = declaringClass != concreteClass
                        MethodNode overriddenMethod = isParent ? concreteClass.getMethod(methodName, methodNode.parameters) : methodNode
                        boolean overridden = isParent && overriddenMethod.declaringClass != declaringClass

                        boolean isPackagePrivate = isPackagePrivate(methodNode, methodNode.modifiers)
                        boolean isPrivate = methodNode.isPrivate()

                        if (isParent && !isPrivate && !isPackagePrivate) {

                            if (overridden) {
                                // bail out if the method has been overridden, since it will have already been handled
                                return
                            }
                        }
                        boolean packagesDiffer = overriddenMethod.declaringClass.packageName != declaringClass.packageName
                        boolean isPackagePrivateAndPackagesDiffer = overridden && packagesDiffer && isPackagePrivate
                        boolean requiresReflection = isPrivate || isPackagePrivateAndPackagesDiffer
                        boolean overriddenInjected = overridden && AstAnnotationUtils.hasStereotype(sourceUnit, overriddenMethod, Inject)

                        if (isParent && isPackagePrivate && !isPackagePrivateAndPackagesDiffer && overriddenInjected) {
                            // bail out if the method has been overridden by another method annotated with @INject
                            return
                        }
                        if (isParent && overridden && !overriddenInjected && !isPackagePrivateAndPackagesDiffer && !isPrivate) {
                            // bail out if the overridden method is package private and in the same package
                            // and is not annotated with @Inject
                            return
                        }
                        if (!requiresReflection && isInheritedAndNotPublic(methodNode, declaringClass, methodNode.modifiers)) {
                            requiresReflection = true
                        }

                        Map<String, Object> paramsToType = [:]
                        Map<String, AnnotationMetadata> argumentAnnotationMetadata = [:]
                        Map<String, Map<String, Object>> genericTypeMap = [:]
                        populateParameterData(methodNode, paramsToType, argumentAnnotationMetadata, genericTypeMap)

                        if (methodAnnotationMetadata.hasStereotype(ProcessedTypes.POST_CONSTRUCT)) {
                            def beanWriter = getBeanWriter()
                            if (aopProxyWriter instanceof AopProxyWriter && !((AopProxyWriter)aopProxyWriter).isProxyTarget()) {
                                beanWriter = aopProxyWriter
                            }
                            beanWriter.visitPostConstructMethod(
                                    AstGenericUtils.resolveTypeReference(declaringClass),
                                    requiresReflection,
                                    AstGenericUtils.resolveTypeReference(methodNode.returnType),
                                    methodName,
                                    paramsToType,
                                    argumentAnnotationMetadata,
                                    genericTypeMap,
                                    methodAnnotationMetadata)
                        } else if (methodAnnotationMetadata.hasStereotype(ProcessedTypes.PRE_DESTROY)) {
                            def beanWriter = getBeanWriter()
                            if (aopProxyWriter instanceof AopProxyWriter && !((AopProxyWriter)aopProxyWriter).isProxyTarget()) {
                                beanWriter = aopProxyWriter
                            }
                            beanWriter.visitPreDestroyMethod(
                                    AstGenericUtils.resolveTypeReference(declaringClass),
                                    requiresReflection,
                                    AstGenericUtils.resolveTypeReference(methodNode.returnType),
                                    methodName,
                                    paramsToType,
                                    argumentAnnotationMetadata,
                                    genericTypeMap,
                                    methodAnnotationMetadata)
                        } else {
                            getBeanWriter().visitMethodInjectionPoint(
                                    AstGenericUtils.resolveTypeReference(declaringClass),
                                    requiresReflection,
                                    AstGenericUtils.resolveTypeReference(methodNode.returnType),
                                    methodName,
                                    paramsToType,
                                    argumentAnnotationMetadata,
                                    genericTypeMap,
                                    methodAnnotationMetadata)
                        }
                    }
                }
            } else if (!isConstructor) {
                boolean hasInvalidModifiers = methodNode.isStatic() || methodNode.isAbstract() || methodNode.isSynthetic() || methodAnnotationMetadata.hasAnnotation(Internal) || methodNode.isPrivate()
                boolean isPublic = methodNode.isPublic() && !hasInvalidModifiers
                boolean isExecutable = ((isExecutableType && isPublic) || methodAnnotationMetadata.hasStereotype(Executable)) && !hasInvalidModifiers
                if (isExecutable) {
                    visitExecutableMethod(declaringClass, methodNode, methodAnnotationMetadata, methodName, isPublic)
<<<<<<< HEAD
                } else if (isConfigurationProperties && isPublic && NameUtils.isSetterName(methodNode.name) && methodNode.parameters.length == 1) {
                    String propertyName = NameUtils.getPropertyNameForSetter(methodNode.name)
                    Parameter parameter = methodNode.parameters[0]
                    if (methodAnnotationMetadata.hasStereotype(ConfigurationBuilder.class)) {
                        getBeanWriter().visitConfigBuilderMethod(
                                parameter.type.name,
                                NameUtils.getterNameFor(propertyName),
                                methodAnnotationMetadata,
                                configurationMetadataBuilder)
                        try {
                            visitConfigurationBuilder(methodAnnotationMetadata, parameter.type, getBeanWriter())
                        } finally {
                            getBeanWriter().visitConfigBuilderEnd()
                        }
                    } else if (declaringClass.getField(propertyName) == null) {
                        PropertyMetadata propertyMetadata = configurationMetadataBuilder.visitProperty(
                                concreteClass,
                                declaringClass,
                                parameter.type.name,
                                propertyName,
                                null,
                                null
                        )
=======
                } else if (isConfigurationProperties && isPublic) {
                    if (NameUtils.isSetterName(methodNode.name) && methodNode.parameters.length == 1) {
                        String propertyName = NameUtils.getPropertyNameForSetter(methodNode.name)
                        Parameter parameter = methodNode.parameters[0]

                        if (methodAnnotationMetadata.hasStereotype(ConfigurationBuilder.class)) {
                            getBeanWriter().visitConfigBuilderMethod(
                                    parameter.type.name,
                                    NameUtils.getterNameFor(propertyName),
                                    methodAnnotationMetadata,
                                    configurationMetadataBuilder)
                            try {
                                visitConfigurationBuilder(methodAnnotationMetadata, parameter.type, getBeanWriter())
                            } finally {
                                getBeanWriter().visitConfigBuilderEnd()
                            }
                        } else if (declaringClass.getField(propertyName) == null) {
                            PropertyMetadata propertyMetadata = configurationMetadataBuilder.visitProperty(
                                    concreteClass,
                                    declaringClass,
                                    parameter.type.name,
                                    propertyName,
                                    null,
                                    null
                            )
>>>>>>> c31f5b03

                            methodAnnotationMetadata = DefaultAnnotationMetadata.mutateMember(
                                    methodAnnotationMetadata,
                                    PropertySource.class.getName(),
                                    AnnotationMetadata.VALUE_MEMBER,
                                    Collections.singletonList(
                                            new AnnotationValue(
                                                    Property.class.getName(),
                                                    Collections.singletonMap(
                                                            (CharSequence) "name",
                                                            (Object) propertyMetadata.getPath()
                                                    )
                                            )
                                    )
                            )

                            getBeanWriter().visitSetterValue(
                                    AstGenericUtils.resolveTypeReference(methodNode.declaringClass),
                                    methodAnnotationMetadata,
                                    false,
                                    resolveParameterType(parameter),
                                    methodNode.name,
                                    resolveGenericTypes(parameter),
                                    AstAnnotationUtils.getAnnotationMetadata(sourceUnit, parameter),
                                    true
                            )
                        }
                    } else if (NameUtils.isGetterName(methodNode.name)) {
                        if (!getBeanWriter().isValidated()) {
                            if (methodAnnotationMetadata.hasStereotype("javax.validation.Constraint")) {
                                getBeanWriter().setValidated(true)
                            }
                        }
                    }
                } else if (isPublic) {
                    def sourceUnit = sourceUnit
                    final boolean isConstrained =
                            methodNode.getParameters()
                                    .any { Parameter p ->
                                AstAnnotationUtils.hasStereotype(sourceUnit, p, InjectTransform.ANN_CONSTRAINT) ||
                                        AstAnnotationUtils.hasStereotype(sourceUnit, p, InjectTransform.ANN_VALID)
                            }
                    if (isConstrained) {
                        visitExecutableMethod(declaringClass, methodNode, methodAnnotationMetadata, methodName, isPublic)
                    }
                } else if (isPublic) {
                    def sourceUnit = sourceUnit
                    final boolean isConstrained =
                            methodNode.getParameters()
                                    .any { Parameter p ->
                                AstAnnotationUtils.hasStereotype(sourceUnit, p, InjectTransform.ANN_CONSTRAINT) ||
                                        AstAnnotationUtils.hasStereotype(sourceUnit, p, InjectTransform.ANN_VALID)
                            }
                    if (isConstrained) {
                        visitExecutableMethod(declaringClass, methodNode, methodAnnotationMetadata, methodName, isPublic)
                    }
                }
            }
        }

        private void visitExecutableMethod(ClassNode declaringClass, MethodNode methodNode, AnnotationMetadata methodAnnotationMetadata, String methodName, boolean isPublic) {
            if (declaringClass != ClassHelper.OBJECT_TYPE) {

                defineBeanDefinition(concreteClass)
                Map<String, Object> returnTypeGenerics = AstGenericUtils.buildGenericTypeInfo(methodNode.returnType, GenericsUtils.createGenericsSpec(concreteClass))

                Map<String, Object> paramsToType = [:]
                Map<String, AnnotationMetadata> argumentAnnotationMetadata = [:]
                Map<String, Map<String, Object>> genericTypeMap = [:]
                populateParameterData(methodNode, paramsToType, argumentAnnotationMetadata, genericTypeMap)

                boolean preprocess = methodAnnotationMetadata.getValue(Executable.class, "processOnStartup", Boolean.class).orElse(false)
                if (preprocess) {
                    getBeanWriter().setRequiresMethodProcessing(true)
                }
                final boolean hasConstraints = argumentAnnotationMetadata.values().stream().anyMatch({ am ->
                    am.hasStereotype(InjectTransform.ANN_CONSTRAINT) || am.hasStereotype(InjectTransform.ANN_VALID)
                })

                if (hasConstraints) {
                    if (!methodAnnotationMetadata.hasStereotype("io.micronaut.validation.Validated")) {
                        methodAnnotationMetadata = addValidated(methodAnnotationMetadata)
                    }
                }
                ExecutableMethodWriter executableMethodWriter = getBeanWriter().visitExecutableMethod(
                        AstGenericUtils.resolveTypeReference(methodNode.declaringClass),
                        AstGenericUtils.resolveTypeReference(methodNode.returnType),
                        AstGenericUtils.resolveTypeReference(methodNode.returnType),
                        returnTypeGenerics,
                        methodName,
                        paramsToType,
                        argumentAnnotationMetadata,
                        genericTypeMap, methodAnnotationMetadata)

                if (methodAnnotationMetadata.hasStereotype(Adapter.class)) {
                    visitAdaptedMethod(methodNode, methodAnnotationMetadata)
                }

                boolean hasAround = hasConstraints || methodAnnotationMetadata.hasStereotype(AROUND_TYPE)
                if ((isAopProxyType && isPublic) || (hasAround && !concreteClass.isAbstract())) {

                    boolean hasExplicitAround = methodAnnotationMetadata.hasDeclaredStereotype(AROUND_TYPE)

                    if (methodNode.isFinal()) {
                        if (hasExplicitAround) {
                            addError("Method defines AOP advice but is declared final. Change the method to be non-final in order for AOP advice to be applied.", methodNode)
                        } else {
                            addError("Public method inherits AOP advice but is declared final. Either make the method non-public or apply AOP advice only to public methods declared on the class.", methodNode)
                        }
                    } else {
                        Object[] interceptorTypeReferences = methodAnnotationMetadata.getAnnotationNamesByStereotype(Around).toArray()
                        if (hasConstraints) {
                            interceptorTypeReferences = ArrayUtils.concat(interceptorTypeReferences, "io.micronaut.validation.Validated")
                        }
                        OptionalValues<Boolean> aopSettings = methodAnnotationMetadata.getValues(AROUND_TYPE, Boolean)
                        AopProxyWriter proxyWriter = resolveProxyWriter(
                                aopSettings,
                                false,
                                interceptorTypeReferences
                        )

                        if (proxyWriter != null && !methodNode.isFinal()) {

                            proxyWriter.visitInterceptorTypes(interceptorTypeReferences)
                            proxyWriter.visitAroundMethod(
                                    AstGenericUtils.resolveTypeReference(methodNode.declaringClass),
                                    AstGenericUtils.resolveTypeReference(methodNode.returnType),
                                    AstGenericUtils.resolveTypeReference(methodNode.returnType),
                                    returnTypeGenerics,
                                    methodName,
                                    paramsToType,
                                    argumentAnnotationMetadata,
                                    genericTypeMap,
                                    new AnnotationMetadataReference(executableMethodWriter.getClassName(), methodAnnotationMetadata)
                            )
                        }
                    }
                }
            }
        }

        @CompileDynamic
        private AnnotationMetadata addValidated(AnnotationMetadata methodAnnotationMetadata) {
            methodAnnotationMetadata = new GroovyAnnotationMetadataBuilder(sourceUnit).annotate(
                    methodAnnotationMetadata,
                    AnnotationValue.<Object> builder("io.micronaut.validation.Validated").build()
            )
            methodAnnotationMetadata
        }

        private AopProxyWriter resolveProxyWriter(
                OptionalValues<Boolean> aopSettings,
                boolean isFactoryType,
                Object[] interceptorTypeReferences) {
            AopProxyWriter proxyWriter = (AopProxyWriter) aopProxyWriter
            if (proxyWriter == null) {

                proxyWriter = new AopProxyWriter(
                        (BeanDefinitionWriter) getBeanWriter(),
                        aopSettings,
                        interceptorTypeReferences)

                ClassNode targetClass = concreteClass
                populateProxyWriterConstructor(targetClass, proxyWriter)
                String beanDefinitionName = getBeanWriter().getBeanDefinitionName()
                if (isFactoryType) {
                    proxyWriter.visitSuperBeanDefinitionFactory(beanDefinitionName)
                } else {
                    proxyWriter.visitSuperBeanDefinition(beanDefinitionName)
                }

                this.aopProxyWriter = proxyWriter

                def node = new AnnotatedNode()
                beanDefinitionWriters.put(node, proxyWriter)
            }
            proxyWriter
        }

        protected void populateProxyWriterConstructor(ClassNode targetClass, AopProxyWriter proxyWriter) {
            List<ConstructorNode> constructors = targetClass.getDeclaredConstructors()
            if (constructors.isEmpty()) {
                proxyWriter.visitBeanDefinitionConstructor(
                        AnnotationMetadata.EMPTY_METADATA,
                        false
                )
            } else {
                ConstructorNode constructorNode = findConcreteConstructor(constructors)

                if (constructorNode != null) {
                    Map<String, Object> constructorParamsToType = [:]
                    Map<String, AnnotationMetadata> constructorArgumentMetadata = [:]
                    Map<String, Map<String, Object>> constructorGenericTypeMap = [:]
                    populateParameterData(constructorNode,
                                          constructorParamsToType,
                                          constructorArgumentMetadata,
                                          constructorGenericTypeMap)
                    proxyWriter.visitBeanDefinitionConstructor(
                            AstAnnotationUtils.getAnnotationMetadata(sourceUnit, constructorNode),
                            constructorNode.isPrivate(),
                            constructorParamsToType,
                            constructorArgumentMetadata,
                            constructorGenericTypeMap
                    )
                } else {
                    addError("Class must have at least one non private constructor in order to be a candidate for dependency injection", targetClass)
                }

            }
        }

        protected boolean isPackagePrivate(AnnotatedNode annotatedNode, int modifiers) {
            return ((!Modifier.isProtected(modifiers) && !Modifier.isPublic(modifiers) && !Modifier.isPrivate(modifiers)) || !annotatedNode.getAnnotations(makeCached(PackageScope)).isEmpty())
        }

        @Override
        void visitField(FieldNode fieldNode) {
            if (fieldNode.name == 'metaClass') return
            int modifiers = fieldNode.modifiers
            if (Modifier.isStatic(modifiers)) {
                return
            }
            if (fieldNode.isSynthetic() && !isPackagePrivate(fieldNode, fieldNode.modifiers)) {
                return
            }
            ClassNode declaringClass = fieldNode.declaringClass
            AnnotationMetadata fieldAnnotationMetadata = AstAnnotationUtils.getAnnotationMetadata(sourceUnit, fieldNode)
            if (Modifier.isFinal(modifiers) && !fieldAnnotationMetadata.hasStereotype(ConfigurationBuilder)) {
                return
            }
            boolean isInject = fieldAnnotationMetadata.hasStereotype(Inject)
            boolean isValue = isValueInjection(isInject, fieldNode, fieldAnnotationMetadata)

            if ((isInject || isValue) && declaringClass.getProperty(fieldNode.getName()) == null) {
                defineBeanDefinition(concreteClass)
                if (!fieldNode.isStatic()) {

                    boolean isPrivate = Modifier.isPrivate(modifiers)
                    boolean requiresReflection = isPrivate || isInheritedAndNotPublic(fieldNode, fieldNode.declaringClass, modifiers)
                    if (!getBeanWriter().isValidated()) {
                        if (fieldAnnotationMetadata.hasStereotype(InjectTransform.ANN_CONSTRAINT)) {
                            getBeanWriter().setValidated(true)
                        }
                    }
                    String fieldName = fieldNode.name
                    Object fieldType = AstGenericUtils.resolveTypeReference(fieldNode.type)
                    if (isValue) {
                        if (isConfigurationProperties && fieldAnnotationMetadata.hasStereotype(ConfigurationBuilder.class)) {
                            if(isPrivate) {
                                // Using the field would throw a IllegalAccessError, use the method instead
                                String fieldGetterName = NameUtils.getterNameFor(fieldNode.name)
                                MethodNode getterMethod = declaringClass.methods?.find { it.name == fieldGetterName}
                                if(getterMethod != null) {
                                    getBeanWriter().visitConfigBuilderMethod(fieldType, getterMethod.name, fieldAnnotationMetadata, configurationMetadataBuilder)
                                } else {
                                    addError("ConfigurationBuilder applied to a private field must have a corresponding non-private getter method.", fieldNode)
                                }
                            } else {
                                getBeanWriter().visitConfigBuilderField(fieldType, fieldName, fieldAnnotationMetadata, configurationMetadataBuilder)
                            }
                            try {
                                visitConfigurationBuilder(fieldAnnotationMetadata, fieldNode.type, getBeanWriter())
                            } finally {
                                getBeanWriter().visitConfigBuilderEnd()
                            }
                        } else {
                            if (isConfigurationProperties) {
                                PropertyMetadata propertyMetadata = configurationMetadataBuilder.visitProperty(
                                        concreteClass,
                                        declaringClass,
                                        fieldNode.type.name,
                                        fieldName,
                                        null, // TODO: fix groovy doc support
                                        null
                                )
                                fieldAnnotationMetadata = DefaultAnnotationMetadata.mutateMember(
                                        fieldAnnotationMetadata,
                                        PropertySource.class.getName(),
                                        AnnotationMetadata.VALUE_MEMBER,
                                        Collections.singletonList(
                                                new AnnotationValue(
                                                        Property.class.getName(),
                                                        Collections.singletonMap(
                                                                (CharSequence) "name",
                                                                (Object) propertyMetadata.getPath()
                                                        )
                                                )
                                        )
                                )
                            }
                            getBeanWriter().visitFieldValue(
                                    AstGenericUtils.resolveTypeReference(declaringClass),
                                    fieldType,
                                    fieldName,
                                    requiresReflection,
                                    fieldAnnotationMetadata,
                                    AstGenericUtils.buildGenericTypeInfo(fieldNode.type, Collections.emptyMap()),
                                    isConfigurationProperties
                            )
                        }
                    } else {
                        getBeanWriter().visitFieldInjectionPoint(
                                AstGenericUtils.resolveTypeReference(declaringClass),
                                fieldType,
                                fieldName,
                                requiresReflection,
                                fieldAnnotationMetadata,
                                AstGenericUtils.buildGenericTypeInfo(fieldNode.type, Collections.emptyMap())
                        )
                    }
                }
            }
        }


        Object resolveParameterType(Parameter parameter) {
            ClassNode parameterType = parameter.type
            if (parameterType.isResolved()) {
                parameterType.typeClass
            } else {
                parameterType.name
            }
        }

        Map<String, Object> resolveGenericTypes(Parameter parameter) {
            ClassNode parameterType = parameter.type
            GenericsType[] genericsTypes = parameterType.genericsTypes
            if (genericsTypes != null && genericsTypes.length > 0) {
                AstGenericUtils.extractPlaceholders(parameterType)
            } else if (parameterType.isArray()) {
                Map<String, Object> genericTypeList = [:]
                genericTypeList.put('E', AstGenericUtils.resolveTypeReference(parameterType.componentType))
                genericTypeList
            }
        }

        @Override
        void visitProperty(PropertyNode propertyNode) {
            FieldNode fieldNode = propertyNode.field
            if (fieldNode.name == 'metaClass') return
            def modifiers = propertyNode.getModifiers()
            if (Modifier.isStatic(modifiers)) {
                return
            }
            AnnotationMetadata fieldAnnotationMetadata = AstAnnotationUtils.getAnnotationMetadata(sourceUnit, fieldNode)
            if (Modifier.isFinal(modifiers) && !fieldAnnotationMetadata.hasStereotype(ConfigurationBuilder)) {
                return
            }
            boolean isInject = fieldNode != null && fieldAnnotationMetadata.hasStereotype(Inject)
            boolean isValue = isValueInjection(isInject, fieldNode, fieldAnnotationMetadata)

            String propertyName = propertyNode.name
            if (!propertyNode.isStatic() && (isInject || isValue)) {
                defineBeanDefinition(concreteClass)
                ClassNode fieldType = fieldNode.type

                GenericsType[] genericsTypes = fieldType.genericsTypes
                Map<String, Object> genericTypeList = null
                if (genericsTypes != null && genericsTypes.length > 0) {
                    genericTypeList = AstGenericUtils.buildGenericTypeInfo(fieldType, GenericsUtils.createGenericsSpec(concreteClass))
                } else if (fieldType.isArray()) {
                    genericTypeList = [:]
                    genericTypeList.put(fieldNode.name, AstGenericUtils.resolveTypeReference(fieldType.componentType))
                }
                ClassNode declaringClass = fieldNode.declaringClass
                if (!getBeanWriter().isValidated()) {
                    if (fieldAnnotationMetadata.hasStereotype(InjectTransform.ANN_CONSTRAINT)) {
                        getBeanWriter().setValidated(true)
                    }
                }

                Object fieldTypeReference = AstGenericUtils.resolveTypeReference(fieldType)
                if (isInject) {
                    getBeanWriter().visitMethodInjectionPoint(
                            AstGenericUtils.resolveTypeReference(declaringClass),
                            false,
                            void.class,
                            getSetterName(propertyName),
                            Collections.singletonMap(propertyName, fieldTypeReference),
                            Collections.singletonMap(propertyName, fieldAnnotationMetadata),
                            Collections.singletonMap(propertyName, genericTypeList),
                            fieldAnnotationMetadata
                    )
                } else if (isValue) {
                    if (isConfigurationProperties && fieldAnnotationMetadata.hasStereotype(ConfigurationBuilder.class)) {
                        Object resolvedFieldType = fieldNode.type.isResolved() ? fieldNode.type.typeClass : fieldNode.type.name
                        getBeanWriter().visitConfigBuilderMethod(
                                resolvedFieldType,
                                getGetterName(propertyNode),
                                fieldAnnotationMetadata,
                                configurationMetadataBuilder)
                        try {
                            visitConfigurationBuilder(fieldAnnotationMetadata, fieldNode.type, getBeanWriter())
                        } finally {
                            getBeanWriter().visitConfigBuilderEnd()
                        }
                    } else {
                        if (isConfigurationProperties) {
                            PropertyMetadata propertyMetadata = configurationMetadataBuilder.visitProperty(
                                    concreteClass,
                                    declaringClass,
                                    propertyNode.type.name,
                                    propertyNode.name,
                                    null, // TODO: fix groovy doc support
                                    null
                            )
                            fieldAnnotationMetadata = DefaultAnnotationMetadata.mutateMember(
                                    fieldAnnotationMetadata,
                                    PropertySource.class.getName(),
                                    AnnotationMetadata.VALUE_MEMBER,
                                    Collections.singletonList(
                                            new AnnotationValue(
                                                    Property.class.getName(),
                                                    Collections.singletonMap(
                                                            (CharSequence) "name",
                                                            (Object) propertyMetadata.getPath()
                                                    )
                                            )
                                    )
                            )
                        }
                        getBeanWriter().visitSetterValue(
                                AstGenericUtils.resolveTypeReference(declaringClass),
                                fieldAnnotationMetadata,
                                false,
                                fieldTypeReference,
                                fieldNode.name,
                                getSetterName(propertyName),
                                genericTypeList,
                                isConfigurationProperties
                        )
                    }
                }
            } else if (isAopProxyType && !propertyNode.isStatic()) {
                AopProxyWriter aopWriter = (AopProxyWriter) aopProxyWriter
                if (aopProxyWriter != null) {
                    Map<String, Map<String, Object>> resolvedGenericTypes =
                            [(propertyName): AstGenericUtils.extractPlaceholders(propertyNode.type)]
                    def propertyType = AstGenericUtils.resolveTypeReference(propertyNode.type)
                    Map<String, Object> resolvedArguments =
                            [(propertyName): propertyType]

                    AnnotationMetadata fieldMetadata = AstAnnotationUtils.getAnnotationMetadata(sourceUnit, propertyNode.field)

                    Map<String, AnnotationMetadata> resolvedAnnotationMetadata
                    def emptyMap = Collections.emptyMap()
                    if (fieldMetadata != null) {
                        resolvedAnnotationMetadata = [(propertyName): fieldMetadata]
                    } else {
                        resolvedAnnotationMetadata = emptyMap
                    }

                    beanWriter.visitExecutableMethod(
                            propertyNode.getDeclaringClass().name,
                            void.class,
                            void.class,
                            emptyMap,
                            getSetterName(propertyName),
                            resolvedArguments,
                            resolvedAnnotationMetadata,
                            resolvedGenericTypes,
                            fieldAnnotationMetadata
                    )

                    aopWriter.visitAroundMethod(
                            propertyNode.getDeclaringClass().name,
                            void.class,
                            void.class,
                            emptyMap,
                            getSetterName(propertyName),
                            resolvedArguments,
                            resolvedAnnotationMetadata,
                            resolvedGenericTypes,
                            fieldAnnotationMetadata
                    )

                    // also visit getter to ensure proxying

                    beanWriter.visitExecutableMethod(
                            propertyNode.getDeclaringClass().name,
                            propertyType,
                            propertyType,
                            emptyMap,
                            getGetterName(propertyNode),
                            emptyMap,
                            emptyMap,
                            emptyMap,
                            fieldAnnotationMetadata
                    )

                    aopWriter.visitAroundMethod(
                            propertyNode.getDeclaringClass().name,
                            propertyType,
                            propertyType,
                            emptyMap,
                            getGetterName(propertyNode),
                            emptyMap,
                            emptyMap,
                            emptyMap,
                            fieldAnnotationMetadata
                    )
                }
            }
        }

        private boolean isValueInjection(boolean isInject, FieldNode fieldNode, AnnotationMetadata fieldAnnotationMetadata) {
            !isInject && fieldNode != null && (
                    fieldAnnotationMetadata.hasStereotype(Value) ||
                            fieldAnnotationMetadata.hasStereotype(Property) ||
                            isConfigurationProperties
            )
        }

        protected boolean isInheritedAndNotPublic(AnnotatedNode annotatedNode, ClassNode declaringClass, int modifiers) {
            return declaringClass != concreteClass &&
                    declaringClass.packageName != concreteClass.packageName &&
                    ((Modifier.isProtected(modifiers) || !Modifier.isPublic(modifiers)) || !annotatedNode.getAnnotations(makeCached(PackageScope)).isEmpty())
        }

        @Override
        protected SourceUnit getSourceUnit() {
            return sourceUnit
        }


        private void defineBeanDefinition(ClassNode classNode) {
            if (!beanDefinitionWriters.containsKey(classNode)) {
                ClassNode providerGenericType = AstGenericUtils.resolveInterfaceGenericType(classNode, Provider)
                boolean isProvider = providerGenericType != null
                AnnotationMetadata annotationMetadata = AstAnnotationUtils.getAnnotationMetadata(sourceUnit, classNode)

                if (annotationMetadata.hasStereotype(groovy.lang.Singleton)) {
                    addError("Class annotated with groovy.lang.Singleton instead of javax.inject.Singleton. Import javax.inject.Singleton to use Micronaut Dependency Injection.", classNode)
                }
                if (configurationMetadata != null) {
                    String existingPrefix = annotationMetadata.getValue(
                            ConfigurationReader.class,
                            "prefix", String.class)
                            .orElse("")

                    annotationMetadata = DefaultAnnotationMetadata.mutateMember(
                            annotationMetadata,
                            ConfigurationReader.class.getName(),
                            "prefix",
                            StringUtils.isNotEmpty(existingPrefix) ? existingPrefix + "." + configurationMetadata.getName() : configurationMetadata.getName()
                    )
                }
                if (isProvider) {
                    beanWriter = new BeanDefinitionWriter(
                            classNode.packageName,
                            classNode.nameWithoutPackage,
                            providerGenericType.name,
                            classNode.isInterface(),
                            annotationMetadata)
                } else {

                    beanWriter = new BeanDefinitionWriter(
                            classNode.packageName,
                            classNode.nameWithoutPackage,
                            annotationMetadata)
                }

                visitTypeArguments(classNode, (BeanDefinitionWriter) beanWriter)

                beanDefinitionWriters.put(classNode, beanWriter)

                List<ConstructorNode> constructors = classNode.getDeclaredConstructors()

                if (constructors.isEmpty()) {
                    beanWriter.visitBeanDefinitionConstructor(
                            AnnotationMetadata.EMPTY_METADATA,
                            false,
                            Collections.emptyMap(),
                            null,
                            null
                    )

                } else {
                    ConstructorNode constructorNode = findConcreteConstructor(constructors)
                    if (constructorNode != null) {
                        Map<String, Object> paramsToType = [:]
                        Map<String, AnnotationMetadata> qualifierTypes = [:]
                        Map<String, Map<String, Object>> genericTypeMap = [:]
                        populateParameterData(constructorNode, paramsToType, qualifierTypes, genericTypeMap)
                        beanWriter.visitBeanDefinitionConstructor(
                                AstAnnotationUtils.getAnnotationMetadata(sourceUnit, constructorNode),
                                constructorNode.isPrivate(),
                                paramsToType,
                                qualifierTypes,
                                genericTypeMap
                        )
                    } else {
                        addError("Class must have at least one non private constructor in order to be a candidate for dependency injection", classNode)
                    }
                }

                if (isAopProxyType) {
                    Object[] interceptorTypeReferences = annotationMetadata.getAnnotationNamesByStereotype(Around).toArray()
                    resolveProxyWriter(aopSettings, false, interceptorTypeReferences)
                }

            } else {
                beanWriter = beanDefinitionWriters.get(classNode)
            }
        }

        @CompileDynamic
        private void visitAdaptedMethod(MethodNode method, AnnotationMetadata methodAnnotationMetadata) {
            Optional<ClassNode> adaptedType = methodAnnotationMetadata.getValue(Adapter.class, String.class).flatMap({ String s ->
                ClassNode cn = sourceUnit.AST.classes.find { ClassNode cn -> cn.name == s }
                if (cn != null) {
                    return Optional.of(cn)
                }
                def type = ClassUtils.forName(s, InjectTransform.classLoader).orElse(null)
                if (type != null) {
                    return Optional.of(ClassHelper.make(type))
                }
                return Optional.empty()
            } as Function<String, Optional<ClassNode>>)

            if (adaptedType.isPresent()) {
                ClassNode typeToImplement = adaptedType.get();
                boolean isInterface = typeToImplement.isInterface();
                if (isInterface) {

                    String packageName = concreteClass.packageName;
                    String declaringClassSimpleName = concreteClass.nameWithoutPackage
                    String beanClassName = generateAdaptedMethodClassName(declaringClassSimpleName, typeToImplement, method)

                    AopProxyWriter aopProxyWriter = new AopProxyWriter(
                            packageName,
                            beanClassName,
                            true,
                            false,
                            methodAnnotationMetadata,
                            [typeToImplement.name] as Object[],
                            ArrayUtils.EMPTY_OBJECT_ARRAY)

                    aopProxyWriter.visitBeanDefinitionConstructor(methodAnnotationMetadata, false)

                    beanDefinitionWriters.put(ClassHelper.make(packageName + '.' + beanClassName), aopProxyWriter)


                    GenericsType[] typeArguments = typeToImplement.getGenericsTypes()
                    Map<String, ClassNode> typeVariables = new HashMap<>(typeArguments?.size() ?: 1)

                    for (GenericsType typeArgument : typeArguments) {
                        typeVariables.put(typeArgument.name, typeArgument.type)
                    }

                    InjectVisitor thisVisitor = this
                    SourceUnit source = this.sourceUnit
                    PublicAbstractMethodVisitor visitor = new PublicAbstractMethodVisitor(source) {
                        boolean first = true;

                        @Override
                        void accept(ClassNode classNode, MethodNode targetMethod) {
                            if (!first) {
                                thisVisitor.addError("Interface to adapt [" + typeToImplement + "] is not a SAM type. More than one abstract method declared.", (MethodNode)method)
                                return
                            }
                            first = false
                            Parameter[] targetParameters = targetMethod.getParameters()
                            Parameter[] sourceParameters = method.getParameters()
                            Map<String, ClassNode> boundTypes = AstGenericUtils.createGenericsSpec(classNode)
                            if (targetParameters.size() == sourceParameters.size()) {

                                int i = 0
                                Map<String, Object> genericTypes = new HashMap<>();
                                for (Parameter targetElement in targetParameters) {

                                    Parameter sourceElement = sourceParameters[i]

                                    ClassNode targetType = targetElement.getType()
                                    ClassNode sourceType = sourceElement.getType()

                                    if (targetType.isGenericsPlaceHolder()) {
                                        GenericsType[] targetGenerics = targetType.genericsTypes

                                        if (targetGenerics) {
                                            String variableName = targetGenerics[0].name
                                            if (typeVariables.containsKey(variableName)) {
                                                targetType = typeVariables.get(variableName)

                                                genericTypes.put(variableName, AstGenericUtils.resolveTypeReference(sourceType, boundTypes))
                                            }
                                        }
                                    }

                                    if (!AstClassUtils.isSubclassOfOrImplementsInterface(sourceType, targetType)) {
                                        thisVisitor.addError("Cannot adapt method [${method.declaringClass.name}.$method.name(..)] to target method [${targetMethod.declaringClass.name}.$targetMethod.name(..)]. Argument type [" + sourceType.name + "] is not a subtype of type [$targetType.name] at position $i.", (MethodNode)method)
                                        return
                                    }

                                    i++
                                }

                                if (!genericTypes.isEmpty()) {
                                    Map<String, Map<String, Object>> typeData = Collections.<String, Map<String, Object>>singletonMap(
                                            typeToImplement.name,
                                            genericTypes
                                    )
                                    aopProxyWriter.visitTypeArguments(
                                            typeData
                                    )
                                }

                                Map<String, Object> targetMethodParamsToType = [:]
                                Map<String, AnnotationMetadata> targetAnnotationMetadata = [:]
                                Map<String, Map<String, Object>> targetMethodGenericTypeMap = [:]

                                if (!classNode.isPrimaryClassNode()) {
                                    AstGenericUtils.createGenericsSpec(targetMethod, boundTypes)
                                }
                                Object resolvedReturnType = AstGenericUtils.resolveTypeReference(targetMethod.returnType, boundTypes)
                                Map<String, Object> resolvedGenericTypes = AstGenericUtils.buildGenericTypeInfo(
                                        targetMethod.returnType,
                                        boundTypes
                                )
                                populateParameterData(
                                        targetMethod,
                                        targetMethodParamsToType,
                                        targetAnnotationMetadata,
                                        targetMethodGenericTypeMap)

                                AnnotationClassValue[] adaptedArgumentTypes = new AnnotationClassValue[sourceParameters.length]
                                int j = 0
                                for (Parameter ve in sourceParameters) {
                                    Object r = AstGenericUtils.resolveTypeReference(ve.type, boundTypes)
                                    if (r instanceof Class) {
                                        adaptedArgumentTypes[j] = new AnnotationClassValue((Class) r)
                                    } else {
                                        adaptedArgumentTypes[j] = new AnnotationClassValue(r.toString())
                                    }
                                    j++
                                }

                                def values = CollectionUtils.mapOf(
                                        Adapter.InternalAttributes.ADAPTED_BEAN, concreteClass.name,
                                        Adapter.InternalAttributes.ADAPTED_METHOD, method.name,
                                        Adapter.InternalAttributes.ADAPTED_ARGUMENT_TYPES, adaptedArgumentTypes
                                )


                                String qualifier = AstAnnotationUtils.getAnnotationMetadata(source, concreteClass).getValue(Named.class, String.class).orElse(null)
                                if (StringUtils.isNotEmpty(qualifier)) {
                                    values.put(Adapter.InternalAttributes.ADAPTED_QUALIFIER, qualifier)
                                }
                                AnnotationMetadata annotationMetadata = DefaultAnnotationMetadata.mutateMember(
                                        methodAnnotationMetadata,
                                        Adapter.class.getName(),
                                        values
                                )

                                aopProxyWriter.visitAroundMethod(
                                        AstGenericUtils.resolveTypeReference(targetMethod.declaringClass),
                                        resolveReturnType(classNode, targetMethod, boundTypes),
                                        resolvedReturnType,
                                        resolvedGenericTypes,
                                        targetMethod.name,
                                        targetMethodParamsToType,
                                        targetAnnotationMetadata,
                                        targetMethodGenericTypeMap,
                                        annotationMetadata
                                )


                            } else {
                                thisVisitor.addError("Cannot adapt method [${method.declaringClass.name}.$method.name(..)] to target method [${targetMethod.declaringClass.name}.$targetMethod.name(..)]. Argument lengths don't match.", (MethodNode)method)
                            }
                        }
                    }

                    visitor.accept(typeToImplement)
                }

            }
        }

        private String generateAdaptedMethodClassName(String declaringClassSimpleName, ClassNode typeToImplement, MethodNode method) {
            String rootName = declaringClassSimpleName + '$' + typeToImplement.nameWithoutPackage + '$' + method.getName()
            return rootName + adaptedMethodIndex.incrementAndGet()
        }

        private void visitTypeArguments(ClassNode typeElement, BeanDefinitionWriter beanDefinitionWriter) {
            Map<String, Map<String, Object>> typeArguments = new HashMap<>()

            populateTypeArguments(typeElement, typeArguments)

            beanDefinitionWriter.visitTypeArguments(
                    typeArguments
            )
        }

        private void populateTypeArguments(ClassNode typeElement, Map<String, Map<String, Object>> typeArguments) {
            ClassNode current = typeElement
            ClassNode last = null
            while (current != null) {

                if (current != ClassHelper.OBJECT_TYPE) {
                    GenericsType[] superArguments = current.redirect().getGenericsTypes()
                    if (ArrayUtils.isNotEmpty(superArguments)) {
                        Map<String, ClassNode> genericSpec = AstGenericUtils.createGenericsSpec(current)
                        Map<String, Object> arguments = new LinkedHashMap<>()
                        if (genericSpec) {
                            for (gt in superArguments) {
                                ClassNode cn = genericSpec.get(gt.name)
                                if (cn != null) {
                                    arguments.put(gt.name, AstGenericUtils.resolveTypeReference(cn, genericSpec))
                                }
                            }
                        }
                        if (last != null) {
                            carryForwardTypeArguments(last, typeArguments, arguments)
                        }
                        typeArguments.put(current.name, arguments)
                    }
                }

                populateTypeArgumentsForInterfaces(typeArguments, current)

                last = current
                current = current.getUnresolvedSuperClass()
            }
        }

        private void populateTypeArgumentsForInterfaces(Map<String, Map<String, Object>> typeArguments, ClassNode current) {
            for (ClassNode anInterface : current.getInterfaces()) {
                String name = anInterface.name
                if (!typeArguments.containsKey(name)) {

                    Map<String, ClassNode> genericSpec = AstGenericUtils.createGenericsSpec(anInterface)

                    if (genericSpec) {
                        Map<String, Object> types = [:]
                        for (entry in genericSpec) {
                            types[entry.key] = AstGenericUtils.resolveTypeReference(entry.value, genericSpec)
                        }
                        carryForwardTypeArguments(current, typeArguments, types)
                        typeArguments.put(name, types)
                    }

                    populateTypeArgumentsForInterfaces(typeArguments, anInterface)
                }

            }
        }

        private void carryForwardTypeArguments(ClassNode child, Map<String, Map<String, Object>> typeArguments, Map<String, Object> types) {
            String childName = child.name
            if (typeArguments.containsKey(childName)) {
                typeArguments.get(childName).forEach({ arg, type ->
                    if (types.containsKey(arg)) {
                        types.put(arg, type)
                    }
                })
            }
        }

        private ConstructorNode findConcreteConstructor(List<ConstructorNode> constructors) {
            List<ConstructorNode> nonPrivateConstructors = findNonPrivateConstructors(constructors)

            ConstructorNode constructorNode
            if (nonPrivateConstructors.size() == 1) {
                constructorNode = nonPrivateConstructors[0]
            } else {
                constructorNode = nonPrivateConstructors.find { it.getAnnotations(makeCached(Inject)) }
                if (!constructorNode) {
                    constructorNode = nonPrivateConstructors.find { Modifier.isPublic(it.modifiers) }
                }
            }
            constructorNode
        }

        private void populateParameterData(MethodNode methodNode, Map<String, Object> paramsToType, Map<String, AnnotationMetadata> anntationMetadata, Map<String, Map<String, Object>> genericTypeMap) {
            for (Parameter param in methodNode.parameters) {
                String parameterName = param.name

                paramsToType.put(parameterName, resolveParameterType(param))

                anntationMetadata.put(parameterName, AstAnnotationUtils.getAnnotationMetadata(sourceUnit, new ExtendedParameter(methodNode, param)))

                genericTypeMap.put(parameterName, resolveGenericTypes(param))
            }
        }

        private List<ConstructorNode> findNonPrivateConstructors(List<ConstructorNode> constructorNodes) {
            List<ConstructorNode> nonPrivateConstructors = []
            for (node in constructorNodes) {
                if (!Modifier.isPrivate(node.modifiers)) {
                    nonPrivateConstructors.add(node)
                }
            }
            return nonPrivateConstructors
        }

        private void visitConfigurationBuilder(AnnotationMetadata annotationMetadata, ClassNode classNode, BeanDefinitionVisitor writer) {
            Boolean allowZeroArgs = annotationMetadata.getValue(ConfigurationBuilder.class, "allowZeroArgs", Boolean.class).orElse(false)
            List<String> prefixes = Arrays.asList(annotationMetadata.getValue(ConfigurationBuilder.class, "prefixes", String[].class).orElse(["set"] as String[]))
            String configurationPrefix = annotationMetadata.getValue(ConfigurationBuilder.class, "configurationPrefix", String.class).orElse("")
            Set<String> includes = annotationMetadata.getValue(ConfigurationBuilder.class, "includes", Set.class).orElse(Collections.emptySet())
            Set<String> excludes = annotationMetadata.getValue(ConfigurationBuilder.class, "excludes", Set.class).orElse(Collections.emptySet())

            SourceUnit source = this.sourceUnit
            PublicMethodVisitor visitor = new PublicMethodVisitor(source) {
                @Override
                void accept(ClassNode cn, MethodNode method) {
                    String name = method.getName()
                    ClassNode returnType = method.getReturnType()
                    Parameter[] params = method.getParameters()
                    String prefix = getMethodPrefix(name)
                    String propertyName = NameUtils.decapitalize(name.substring(prefix.length()));
                    if (!includes.isEmpty() && !includes.contains(propertyName)) {
                        return
                    }
                    if (!excludes.isEmpty() && excludes.contains(propertyName)) {
                        return
                    }

                    int paramCount = params.size()
                    if (paramCount < 2) {
                        Parameter paramType = params.size() == 1 ? params[0] : null
                        Object expectedType = paramType != null ? AstGenericUtils.resolveTypeReference(paramType.type) : null

                        writer.visitConfigBuilderMethod(
                                prefix,
                                configurationPrefix,
                                AstGenericUtils.resolveTypeReference(returnType),
                                name,
                                expectedType,
                                paramType != null ? resolveGenericTypes(paramType) : null
                        )

                    } else if (paramCount == 2) {
                        // check the params are a long and a TimeUnit
                        Parameter first = params[0]
                        Parameter second = params[1]

                        if (second.type.name == TimeUnit.class.name && first.type.name == "long") {
                            writer.visitConfigBuilderDurationMethod(
                                    prefix,
                                    configurationPrefix,
                                    AstGenericUtils.resolveTypeReference(returnType),
                                    name
                            )
                        }
                    }
                }

                @Override
                protected boolean isAcceptable(MethodNode node) {
                    // ignore deprecated methods
                    if (AstAnnotationUtils.hasStereotype(source, node, Deprecated.class)) {
                        return false
                    }
                    int paramCount = node.getParameters().size()
                    ((paramCount > 0 && paramCount < 3) || (allowZeroArgs && paramCount == 0)) &&
                            super.isAcceptable(node) &&
                            isPrefixedWith(node.getName())
                }

                private boolean isPrefixedWith(String name) {
                    for (String prefix : prefixes) {
                        if (name.startsWith(prefix)) return true
                    }
                    return false
                }

                private String getMethodPrefix(String methodName) {
                    for (String prefix : prefixes) {
                        if (methodName.startsWith(prefix)) {
                            return prefix
                        }
                    }
                    return methodName
                }
            }

            visitor.accept(classNode)
        }
    }
}<|MERGE_RESOLUTION|>--- conflicted
+++ resolved
@@ -750,31 +750,6 @@
                 boolean isExecutable = ((isExecutableType && isPublic) || methodAnnotationMetadata.hasStereotype(Executable)) && !hasInvalidModifiers
                 if (isExecutable) {
                     visitExecutableMethod(declaringClass, methodNode, methodAnnotationMetadata, methodName, isPublic)
-<<<<<<< HEAD
-                } else if (isConfigurationProperties && isPublic && NameUtils.isSetterName(methodNode.name) && methodNode.parameters.length == 1) {
-                    String propertyName = NameUtils.getPropertyNameForSetter(methodNode.name)
-                    Parameter parameter = methodNode.parameters[0]
-                    if (methodAnnotationMetadata.hasStereotype(ConfigurationBuilder.class)) {
-                        getBeanWriter().visitConfigBuilderMethod(
-                                parameter.type.name,
-                                NameUtils.getterNameFor(propertyName),
-                                methodAnnotationMetadata,
-                                configurationMetadataBuilder)
-                        try {
-                            visitConfigurationBuilder(methodAnnotationMetadata, parameter.type, getBeanWriter())
-                        } finally {
-                            getBeanWriter().visitConfigBuilderEnd()
-                        }
-                    } else if (declaringClass.getField(propertyName) == null) {
-                        PropertyMetadata propertyMetadata = configurationMetadataBuilder.visitProperty(
-                                concreteClass,
-                                declaringClass,
-                                parameter.type.name,
-                                propertyName,
-                                null,
-                                null
-                        )
-=======
                 } else if (isConfigurationProperties && isPublic) {
                     if (NameUtils.isSetterName(methodNode.name) && methodNode.parameters.length == 1) {
                         String propertyName = NameUtils.getPropertyNameForSetter(methodNode.name)
@@ -800,7 +775,6 @@
                                     null,
                                     null
                             )
->>>>>>> c31f5b03
 
                             methodAnnotationMetadata = DefaultAnnotationMetadata.mutateMember(
                                     methodAnnotationMetadata,
@@ -834,17 +808,6 @@
                                 getBeanWriter().setValidated(true)
                             }
                         }
-                    }
-                } else if (isPublic) {
-                    def sourceUnit = sourceUnit
-                    final boolean isConstrained =
-                            methodNode.getParameters()
-                                    .any { Parameter p ->
-                                AstAnnotationUtils.hasStereotype(sourceUnit, p, InjectTransform.ANN_CONSTRAINT) ||
-                                        AstAnnotationUtils.hasStereotype(sourceUnit, p, InjectTransform.ANN_VALID)
-                            }
-                    if (isConstrained) {
-                        visitExecutableMethod(declaringClass, methodNode, methodAnnotationMetadata, methodName, isPublic)
                     }
                 } else if (isPublic) {
                     def sourceUnit = sourceUnit
