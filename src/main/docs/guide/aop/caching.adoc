Similar to Spring and Grails, Micronaut provides a set of caching annotations within the
https://micronaut-projects.github.io/micronaut-cache/latest/api/io/micronaut/cache/package-summary.html[`io.micronaut.cache`]
package.

<<<<<<< HEAD
Check the https://micronaut-projects.github.io/micronaut-cache/latest/guide/index.html[Micronaut Cache] project for more
information.
=======
The link:{api}/io/micronaut/cache/CacheManager.html[CacheManager] interface allows different cache implementations to be plugged in as necessary.

The link:{api}/io/micronaut/cache/SyncCache.html[SyncCache] interface provides a synchronous API for caching, whilst the link:{api}/io/micronaut/cache/AsyncCache.html[AsyncCache] API allows non-blocking operation.

== Cache Annotations

The following cache annotations are supported:

- link:{api}/io/micronaut/cache/annotation/Cacheable.html[@Cacheable] - Indicates a method is cacheable within the given cache name
- link:{api}/io/micronaut/cache/annotation/CachePut.html[@CachePut] - Indicates that the return value of a method invocation should be cached. Unlike `@Cacheable` the original operation is never skipped.
- link:{api}/io/micronaut/cache/annotation/CacheInvalidate.html[@CacheInvalidate] - Indicates the invocation of a method should cause the invalidation of one or many caches.


By using one of the annotations the api:cache.interceptor.CacheInterceptor[] is activated which in the case of `@Cacheable` will cache the return result of the method.

If the return type of the method is a non-blocking type (either link:{jdkapi}/java/util/concurrent/CompletableFuture.html[CompletableFuture] or an instance of rs:Publisher[] the emitted result will be cached.

In addition if the underlying Cache implementation supports non-blocking cache operations then cache values will be read from the cache without blocking, resulting in the ability to implement completely non-blocking cache operations.


== Configuring Caches

By default https://github.com/ben-manes/caffeine[Caffeine] is used for cache definitions which can be configured via application configuration. For example with `application.yml`:

.Cache Configuration Example
[source,yaml]
----
micronaut:
    caches:
        my-cache:
            maximumSize: 20
----

The above example will configure a cache called "my-cache" with a maximum size of 20.

[NOTE]
.Naming Caches
====
Names of caches under `micronaut.caches` should be defined in kebab case (lowercase and hyphen seperated), if camel case is used the names are normalized to kebab case. So for example specifing `myCache` will become `my-cache`. The kebab case form should be used when referencing caches in the ann:cache.annotation.Cacheable[] annotation, like `@Cacheable("my-cache-name")`.
====

To configure a weigher to be used with the `maximumWeight` configuration, create a bean that implements `io.micronaut.caffeine.cache.Weigher`. To associate a given weigher with only a specific cache, annotate the bean with `@Named(<cache name>)`. Weighers without a named qualifier will apply to all caches that don't have a named weigher. If no beans are found, a default implementation will be used.


include::{includedir}configurationProperties/io.micronaut.cache.DefaultCacheConfiguration.adoc[]


== Caching with Redis

[TIP]
.Using the CLI
====
If you are creating your project using the Micronaut CLI, supply the `redis-lettuce` feature to configure Redis/Lettuce in your project:
----
$ mn create-app my-app --features redis-lettuce
----
====

If you wish to use Redis to cache results the https://micronaut-projects.github.io/micronaut-redis/snapshot/guide/#cache[Micronaut Redis] module provides a api:cache.CacheManager[] implementation that allows using Redis as a backing cache.
>>>>>>> 0505f247
<|MERGE_RESOLUTION|>--- conflicted
+++ resolved
@@ -2,67 +2,5 @@
 https://micronaut-projects.github.io/micronaut-cache/latest/api/io/micronaut/cache/package-summary.html[`io.micronaut.cache`]
 package.
 
-<<<<<<< HEAD
 Check the https://micronaut-projects.github.io/micronaut-cache/latest/guide/index.html[Micronaut Cache] project for more
-information.
-=======
-The link:{api}/io/micronaut/cache/CacheManager.html[CacheManager] interface allows different cache implementations to be plugged in as necessary.
-
-The link:{api}/io/micronaut/cache/SyncCache.html[SyncCache] interface provides a synchronous API for caching, whilst the link:{api}/io/micronaut/cache/AsyncCache.html[AsyncCache] API allows non-blocking operation.
-
-== Cache Annotations
-
-The following cache annotations are supported:
-
-- link:{api}/io/micronaut/cache/annotation/Cacheable.html[@Cacheable] - Indicates a method is cacheable within the given cache name
-- link:{api}/io/micronaut/cache/annotation/CachePut.html[@CachePut] - Indicates that the return value of a method invocation should be cached. Unlike `@Cacheable` the original operation is never skipped.
-- link:{api}/io/micronaut/cache/annotation/CacheInvalidate.html[@CacheInvalidate] - Indicates the invocation of a method should cause the invalidation of one or many caches.
-
-
-By using one of the annotations the api:cache.interceptor.CacheInterceptor[] is activated which in the case of `@Cacheable` will cache the return result of the method.
-
-If the return type of the method is a non-blocking type (either link:{jdkapi}/java/util/concurrent/CompletableFuture.html[CompletableFuture] or an instance of rs:Publisher[] the emitted result will be cached.
-
-In addition if the underlying Cache implementation supports non-blocking cache operations then cache values will be read from the cache without blocking, resulting in the ability to implement completely non-blocking cache operations.
-
-
-== Configuring Caches
-
-By default https://github.com/ben-manes/caffeine[Caffeine] is used for cache definitions which can be configured via application configuration. For example with `application.yml`:
-
-.Cache Configuration Example
-[source,yaml]
-----
-micronaut:
-    caches:
-        my-cache:
-            maximumSize: 20
-----
-
-The above example will configure a cache called "my-cache" with a maximum size of 20.
-
-[NOTE]
-.Naming Caches
-====
-Names of caches under `micronaut.caches` should be defined in kebab case (lowercase and hyphen seperated), if camel case is used the names are normalized to kebab case. So for example specifing `myCache` will become `my-cache`. The kebab case form should be used when referencing caches in the ann:cache.annotation.Cacheable[] annotation, like `@Cacheable("my-cache-name")`.
-====
-
-To configure a weigher to be used with the `maximumWeight` configuration, create a bean that implements `io.micronaut.caffeine.cache.Weigher`. To associate a given weigher with only a specific cache, annotate the bean with `@Named(<cache name>)`. Weighers without a named qualifier will apply to all caches that don't have a named weigher. If no beans are found, a default implementation will be used.
-
-
-include::{includedir}configurationProperties/io.micronaut.cache.DefaultCacheConfiguration.adoc[]
-
-
-== Caching with Redis
-
-[TIP]
-.Using the CLI
-====
-If you are creating your project using the Micronaut CLI, supply the `redis-lettuce` feature to configure Redis/Lettuce in your project:
-----
-$ mn create-app my-app --features redis-lettuce
-----
-====
-
-If you wish to use Redis to cache results the https://micronaut-projects.github.io/micronaut-redis/snapshot/guide/#cache[Micronaut Redis] module provides a api:cache.CacheManager[] implementation that allows using Redis as a backing cache.
->>>>>>> 0505f247
+information.