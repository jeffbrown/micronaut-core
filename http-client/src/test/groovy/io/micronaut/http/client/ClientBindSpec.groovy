package io.micronaut.http.client

import io.micronaut.context.annotation.Property
import io.micronaut.context.annotation.Requires
import io.micronaut.http.annotation.Controller
import io.micronaut.http.annotation.Get
import io.micronaut.http.annotation.PathVariable
import io.micronaut.http.annotation.QueryValue
import io.micronaut.http.client.annotation.Client
import io.micronaut.http.client.exceptions.HttpClientException
import io.micronaut.test.extensions.spock.annotation.MicronautTest
import jakarta.inject.Inject
import spock.lang.Specification

@Property(name = 'spec.name', value = 'ClientBindSpec')
@MicronautTest
class ClientBindSpec extends Specification {

    @Inject BindClient bindClient
    @Inject ErrorContextPath errorContextPath

    void "test binding to a query value"() {
        expect:
        bindClient.queryValue("xx", Optional.of("yy")) == '[x:xx, y:yy]'
        bindClient.queryValue("xx", Optional.empty()) == '[x:xx]'
    }

    void "test binding to a path value"() {
        expect:
        bindClient.pathValue("xx", Optional.of("yy")) == '/xx/yy'
        bindClient.pathValue("xx", Optional.empty()) == '/xx'
    }

<<<<<<< HEAD
    @Requires(property = 'spec.name', value = 'ClientBindSpec')
=======
    void "test a uri variable in the context path"() {
        when:
        errorContextPath.get("test")

        then:
        def ex = thrown(HttpClientException)
        ex.message == "Failed to construct the request URI"
    }

>>>>>>> e8e90534
    @Client("/bind")
    static interface BindClient {

        @Get("/queryValue")
        String queryValue(@QueryValue String x, @QueryValue Optional<String> y)

        @Get("/pathValue{/x}{/y}")
        String pathValue(String x, Optional<String> y)

    }

<<<<<<< HEAD
    @Requires(property = 'spec.name', value = 'ClientBindSpec')
=======
    @Client(value = "/", path = "/{bar}")
    static interface ErrorContextPath {
        @Get
        String get(@PathVariable String bar)
    }

>>>>>>> e8e90534
    @Controller("/bind")
    static class BindController {

        @Get("/queryValue{?params*}")
        String queryValue(Map<String, String> params) {
            params.toString()
        }

        @Get("/pathValue{+path}")
        String pathValue(String path) {
            path
        }
    }
}<|MERGE_RESOLUTION|>--- conflicted
+++ resolved
@@ -7,7 +7,6 @@
 import io.micronaut.http.annotation.PathVariable
 import io.micronaut.http.annotation.QueryValue
 import io.micronaut.http.client.annotation.Client
-import io.micronaut.http.client.exceptions.HttpClientException
 import io.micronaut.test.extensions.spock.annotation.MicronautTest
 import jakarta.inject.Inject
 import spock.lang.Specification
@@ -31,9 +30,6 @@
         bindClient.pathValue("xx", Optional.empty()) == '/xx'
     }
 
-<<<<<<< HEAD
-    @Requires(property = 'spec.name', value = 'ClientBindSpec')
-=======
     void "test a uri variable in the context path"() {
         when:
         errorContextPath.get("test")
@@ -43,7 +39,7 @@
         ex.message == "Failed to construct the request URI"
     }
 
->>>>>>> e8e90534
+    @Requires(property = 'spec.name', value = 'ClientBindSpec')
     @Client("/bind")
     static interface BindClient {
 
@@ -55,16 +51,13 @@
 
     }
 
-<<<<<<< HEAD
-    @Requires(property = 'spec.name', value = 'ClientBindSpec')
-=======
     @Client(value = "/", path = "/{bar}")
     static interface ErrorContextPath {
         @Get
         String get(@PathVariable String bar)
     }
 
->>>>>>> e8e90534
+    @Requires(property = 'spec.name', value = 'ClientBindSpec')
     @Controller("/bind")
     static class BindController {
 
