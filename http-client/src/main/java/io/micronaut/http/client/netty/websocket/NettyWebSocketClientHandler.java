--- conflicted
+++ resolved
@@ -94,13 +94,8 @@
             final WebSocketClientHandshaker handshaker,
             RequestBinderRegistry requestBinderRegistry,
             MediaTypeCodecRegistry mediaTypeCodecRegistry,
-<<<<<<< HEAD
             FluxSink<T> emitter) {
-        super(null, requestBinderRegistry, mediaTypeCodecRegistry, webSocketBean, request, Collections.emptyMap(), handshaker.version(), null);
-=======
-            FlowableEmitter<T> emitter) {
         super(null, requestBinderRegistry, mediaTypeCodecRegistry, webSocketBean, request, Collections.emptyMap(), handshaker.version(), handshaker.actualSubprotocol(), null);
->>>>>>> e8e90534
         this.codecRegistry = mediaTypeCodecRegistry;
         this.handshaker = handshaker;
         this.webSocketBean = webSocketBean;
